--- conflicted
+++ resolved
@@ -1,1438 +1,1038 @@
-import { PGLiteDatabaseAdapter } from "@elizaos/adapter-pglite";
-import { PostgresDatabaseAdapter } from "@elizaos/adapter-postgres";
-import { QdrantDatabaseAdapter } from "@elizaos/adapter-qdrant";
-import { RedisClient } from "@elizaos/adapter-redis";
-import { SqliteDatabaseAdapter } from "@elizaos/adapter-sqlite";
-import { SupabaseDatabaseAdapter } from "@elizaos/adapter-supabase";
-import { AutoClientInterface } from "@elizaos/client-auto";
-import { DiscordClientInterface } from "@elizaos/client-discord";
-import { InstagramClientInterface } from "@elizaos/client-instagram";
-import { LensAgentClient } from "@elizaos/client-lens";
-import { SlackClientInterface } from "@elizaos/client-slack";
-import { TelegramClientInterface } from "@elizaos/client-telegram";
-import { TwitterClientInterface } from "@elizaos/client-twitter";
-import { FarcasterClientInterface } from "@elizaos/client-farcaster";
-import { OmniflixPlugin } from "@elizaos/plugin-omniflix";
-import { JeeterClientInterface } from "@elizaos/client-simsai";
-
-import { DirectClient } from "@elizaos/client-direct";
-import { agentKitPlugin } from "@elizaos/plugin-agentkit";
-
-import { PrimusAdapter } from "@elizaos/plugin-primus";
-import { lightningPlugin } from "@elizaos/plugin-lightning";
-import { elizaCodeinPlugin, onchainJson } from "@elizaos/plugin-iq6900";
+import { PGLiteDatabaseAdapter } from "@elizaos/adapter-pglite"
+import { PostgresDatabaseAdapter } from "@elizaos/adapter-postgres"
+import { QdrantDatabaseAdapter } from "@elizaos/adapter-qdrant"
+import { RedisClient } from "@elizaos/adapter-redis"
+import { SqliteDatabaseAdapter } from "@elizaos/adapter-sqlite"
+import { SupabaseDatabaseAdapter } from "@elizaos/adapter-supabase"
+import { AutoClientInterface } from "@elizaos/client-auto"
+import { DiscordClientInterface } from "@elizaos/client-discord"
+import { InstagramClientInterface } from "@elizaos/client-instagram"
+import { LensAgentClient } from "@elizaos/client-lens"
+import { SlackClientInterface } from "@elizaos/client-slack"
+import { TelegramClientInterface } from "@elizaos/client-telegram"
+import { TwitterClientInterface } from "@elizaos/client-twitter"
+import { FarcasterClientInterface } from "@elizaos/client-farcaster"
+import { OmniflixPlugin } from "@elizaos/plugin-omniflix"
+import { JeeterClientInterface } from "@elizaos/client-simsai"
+
+import { DirectClient } from "@elizaos/client-direct"
+import { agentKitPlugin } from "@elizaos/plugin-agentkit"
+
+import { PrimusAdapter } from "@elizaos/plugin-primus"
+import { lightningPlugin } from "@elizaos/plugin-lightning"
+import { elizaCodeinPlugin, onchainJson } from "@elizaos/plugin-iq6900"
 
 import {
-    AgentRuntime,
-    CacheManager,
-    CacheStore,
-    type Character,
-    type Client,
-    Clients,
-    DbCacheAdapter,
-    defaultCharacter,
-    elizaLogger,
-    FsCacheAdapter,
-    type IAgentRuntime,
-    type ICacheManager,
-    type IDatabaseAdapter,
-    type IDatabaseCacheAdapter,
-    ModelProviderName,
-    parseBooleanFromText,
-    settings,
-    stringToUuid,
-    validateCharacterConfig,
-} from "@elizaos/core";
-import { zgPlugin } from "@elizaos/plugin-0g";
-import { footballPlugin } from "@elizaos/plugin-football";
-
-import { bootstrapPlugin } from "@elizaos/plugin-bootstrap";
-import { normalizeCharacter } from "@elizaos/plugin-di";
-import createGoatPlugin from "@elizaos/plugin-goat";
+	AgentRuntime,
+	CacheManager,
+	CacheStore,
+	type Character,
+	type Client,
+	Clients,
+	DbCacheAdapter,
+	defaultCharacter,
+	elizaLogger,
+	FsCacheAdapter,
+	type IAgentRuntime,
+	type ICacheManager,
+	type IDatabaseAdapter,
+	type IDatabaseCacheAdapter,
+	ModelProviderName,
+	parseBooleanFromText,
+	settings,
+	stringToUuid,
+	validateCharacterConfig,
+} from "@elizaos/core"
+import { zgPlugin } from "@elizaos/plugin-0g"
+import { footballPlugin } from "@elizaos/plugin-football"
+
+import { bootstrapPlugin } from "@elizaos/plugin-bootstrap"
+import { normalizeCharacter } from "@elizaos/plugin-di"
+import createGoatPlugin from "@elizaos/plugin-goat"
 // import { intifacePlugin } from "@elizaos/plugin-intiface";
-import { ThreeDGenerationPlugin } from "@elizaos/plugin-3d-generation";
-import { abstractPlugin } from "@elizaos/plugin-abstract";
-import { akashPlugin } from "@elizaos/plugin-akash";
-import { alloraPlugin } from "@elizaos/plugin-allora";
-import { aptosPlugin } from "@elizaos/plugin-aptos";
-import { artheraPlugin } from "@elizaos/plugin-arthera";
-import { autonomePlugin } from "@elizaos/plugin-autonome";
-import { availPlugin } from "@elizaos/plugin-avail";
-import { avalanchePlugin } from "@elizaos/plugin-avalanche";
-import { b2Plugin } from "@elizaos/plugin-b2";
-import { binancePlugin } from "@elizaos/plugin-binance";
-import { birdeyePlugin } from "@elizaos/plugin-birdeye";
-import { bnbPlugin } from "@elizaos/plugin-bnb";
-import {
-    advancedTradePlugin,
-    coinbaseCommercePlugin,
-    coinbaseMassPaymentsPlugin,
-    tokenContractPlugin,
-    tradePlugin,
-    webhookPlugin,
-} from "@elizaos/plugin-coinbase";
-import { coingeckoPlugin } from "@elizaos/plugin-coingecko";
-import { coinmarketcapPlugin } from "@elizaos/plugin-coinmarketcap";
-import { confluxPlugin } from "@elizaos/plugin-conflux";
-import { createCosmosPlugin } from "@elizaos/plugin-cosmos";
-import { cronosZkEVMPlugin } from "@elizaos/plugin-cronoszkevm";
-import { evmPlugin } from "@elizaos/plugin-evm";
-import { flowPlugin } from "@elizaos/plugin-flow";
-import { fuelPlugin } from "@elizaos/plugin-fuel";
-import { genLayerPlugin } from "@elizaos/plugin-genlayer";
-import { gitcoinPassportPlugin } from "@elizaos/plugin-gitcoin-passport";
-import { initiaPlugin } from "@elizaos/plugin-initia";
-import { imageGenerationPlugin } from "@elizaos/plugin-image-generation";
-import { lensPlugin } from "@elizaos/plugin-lensNetwork";
-import { multiversxPlugin } from "@elizaos/plugin-multiversx";
-import { nearPlugin } from "@elizaos/plugin-near";
-import createNFTCollectionsPlugin from "@elizaos/plugin-nft-collections";
-import { nftGenerationPlugin } from "@elizaos/plugin-nft-generation";
-import { createNodePlugin } from "@elizaos/plugin-node";
-import { obsidianPlugin } from "@elizaos/plugin-obsidian";
-import { OpacityAdapter } from "@elizaos/plugin-opacity";
-import { openWeatherPlugin } from "@elizaos/plugin-open-weather";
-import { quaiPlugin } from "@elizaos/plugin-quai";
-import { sgxPlugin } from "@elizaos/plugin-sgx";
-import { solanaPlugin } from "@elizaos/plugin-solana";
-import { solanaAgentkitPlugin } from "@elizaos/plugin-solana-agent-kit";
-import { squidRouterPlugin } from "@elizaos/plugin-squid-router";
-import { stargazePlugin } from "@elizaos/plugin-stargaze";
-import { storyPlugin } from "@elizaos/plugin-story";
-import { suiPlugin } from "@elizaos/plugin-sui";
-import { TEEMode, teePlugin } from "@elizaos/plugin-tee";
-import { teeLogPlugin } from "@elizaos/plugin-tee-log";
-import { teeMarlinPlugin } from "@elizaos/plugin-tee-marlin";
-import { verifiableLogPlugin } from "@elizaos/plugin-tee-verifiable-log";
-import { tonPlugin } from "@elizaos/plugin-ton";
-import { webSearchPlugin } from "@elizaos/plugin-web-search";
-import { dkgPlugin } from "@elizaos/plugin-dkg";
-import { injectivePlugin } from "@elizaos/plugin-injective";
-import { giphyPlugin } from "@elizaos/plugin-giphy";
-import { letzAIPlugin } from "@elizaos/plugin-letzai";
-import { thirdwebPlugin } from "@elizaos/plugin-thirdweb";
-import { hyperliquidPlugin } from "@elizaos/plugin-hyperliquid";
-import { echoChambersPlugin } from "@elizaos/plugin-echochambers";
-import { dexScreenerPlugin } from "@elizaos/plugin-dexscreener";
-import { pythDataPlugin } from "@elizaos/plugin-pyth-data";
-import { openaiPlugin } from "@elizaos/plugin-openai";
-import nitroPlugin from "@elizaos/plugin-router-nitro";
-import { devinPlugin } from "@elizaos/plugin-devin";
-import { zksyncEraPlugin } from "@elizaos/plugin-zksync-era";
-import { chainbasePlugin } from "@elizaos/plugin-chainbase";
-import { holdstationPlugin } from "@elizaos/plugin-holdstation";
-import { nvidiaNimPlugin } from "@elizaos/plugin-nvidia-nim";
-import { zxPlugin } from "@elizaos/plugin-0x";
-import { hyperbolicPlugin } from "@elizaos/plugin-hyperbolic";
-import { litPlugin } from "@elizaos/plugin-lit";
-import Database from "better-sqlite3";
-import fs from "fs";
-import net from "net";
-import path from "path";
-import { fileURLToPath } from "url";
-import yargs from "yargs";
-import { emailPlugin } from "@elizaos/plugin-email";
+import { ThreeDGenerationPlugin } from "@elizaos/plugin-3d-generation"
+import { abstractPlugin } from "@elizaos/plugin-abstract"
+import { akashPlugin } from "@elizaos/plugin-akash"
+import { alloraPlugin } from "@elizaos/plugin-allora"
+import { aptosPlugin } from "@elizaos/plugin-aptos"
+import { artheraPlugin } from "@elizaos/plugin-arthera"
+import { autonomePlugin } from "@elizaos/plugin-autonome"
+import { availPlugin } from "@elizaos/plugin-avail"
+import { avalanchePlugin } from "@elizaos/plugin-avalanche"
+import { b2Plugin } from "@elizaos/plugin-b2"
+import { binancePlugin } from "@elizaos/plugin-binance"
+import { birdeyePlugin } from "@elizaos/plugin-birdeye"
+import { bnbPlugin } from "@elizaos/plugin-bnb"
+import { advancedTradePlugin, coinbaseCommercePlugin, coinbaseMassPaymentsPlugin, tokenContractPlugin, tradePlugin, webhookPlugin } from "@elizaos/plugin-coinbase"
+import { coingeckoPlugin } from "@elizaos/plugin-coingecko"
+import { coinmarketcapPlugin } from "@elizaos/plugin-coinmarketcap"
+import { confluxPlugin } from "@elizaos/plugin-conflux"
+import { createCosmosPlugin } from "@elizaos/plugin-cosmos"
+import { cronosZkEVMPlugin } from "@elizaos/plugin-cronoszkevm"
+import { evmPlugin } from "@elizaos/plugin-evm"
+import { flowPlugin } from "@elizaos/plugin-flow"
+import { fuelPlugin } from "@elizaos/plugin-fuel"
+import { genLayerPlugin } from "@elizaos/plugin-genlayer"
+import { gitcoinPassportPlugin } from "@elizaos/plugin-gitcoin-passport"
+import { initiaPlugin } from "@elizaos/plugin-initia"
+import { imageGenerationPlugin } from "@elizaos/plugin-image-generation"
+import { lensPlugin } from "@elizaos/plugin-lensNetwork"
+import { multiversxPlugin } from "@elizaos/plugin-multiversx"
+import { nearPlugin } from "@elizaos/plugin-near"
+import createNFTCollectionsPlugin from "@elizaos/plugin-nft-collections"
+import { nftGenerationPlugin } from "@elizaos/plugin-nft-generation"
+import { createNodePlugin } from "@elizaos/plugin-node"
+import { obsidianPlugin } from "@elizaos/plugin-obsidian"
+import { OpacityAdapter } from "@elizaos/plugin-opacity"
+import { openWeatherPlugin } from "@elizaos/plugin-open-weather"
+import { quaiPlugin } from "@elizaos/plugin-quai"
+import { sgxPlugin } from "@elizaos/plugin-sgx"
+import { solanaPlugin } from "@elizaos/plugin-solana"
+import { solanaAgentkitPlugin } from "@elizaos/plugin-solana-agent-kit"
+import { squidRouterPlugin } from "@elizaos/plugin-squid-router"
+import { stargazePlugin } from "@elizaos/plugin-stargaze"
+import { storyPlugin } from "@elizaos/plugin-story"
+import { suiPlugin } from "@elizaos/plugin-sui"
+import { TEEMode, teePlugin } from "@elizaos/plugin-tee"
+import { teeLogPlugin } from "@elizaos/plugin-tee-log"
+import { teeMarlinPlugin } from "@elizaos/plugin-tee-marlin"
+import { verifiableLogPlugin } from "@elizaos/plugin-tee-verifiable-log"
+import { tonPlugin } from "@elizaos/plugin-ton"
+import { webSearchPlugin } from "@elizaos/plugin-web-search"
+import { dkgPlugin } from "@elizaos/plugin-dkg"
+import { injectivePlugin } from "@elizaos/plugin-injective"
+import { giphyPlugin } from "@elizaos/plugin-giphy"
+import { letzAIPlugin } from "@elizaos/plugin-letzai"
+import { thirdwebPlugin } from "@elizaos/plugin-thirdweb"
+import { hyperliquidPlugin } from "@elizaos/plugin-hyperliquid"
+import { echoChambersPlugin } from "@elizaos/plugin-echochambers"
+import { dexScreenerPlugin } from "@elizaos/plugin-dexscreener"
+import { pythDataPlugin } from "@elizaos/plugin-pyth-data"
+import { openaiPlugin } from "@elizaos/plugin-openai"
+import nitroPlugin from "@elizaos/plugin-router-nitro"
+import { devinPlugin } from "@elizaos/plugin-devin"
+import { zksyncEraPlugin } from "@elizaos/plugin-zksync-era"
+import { chainbasePlugin } from "@elizaos/plugin-chainbase"
+import { holdstationPlugin } from "@elizaos/plugin-holdstation"
+import { nvidiaNimPlugin } from "@elizaos/plugin-nvidia-nim"
+import { zxPlugin } from "@elizaos/plugin-0x"
+import { hyperbolicPlugin } from "@elizaos/plugin-hyperbolic"
+import { litPlugin } from "@elizaos/plugin-lit"
+import Database from "better-sqlite3"
+import fs from "fs"
+import net from "net"
+import path from "path"
+import { fileURLToPath } from "url"
+import yargs from "yargs"
+import { emailPlugin } from "@elizaos/plugin-email"
 import { seiPlugin } from "@elizaos/plugin-sei"
-import { sunoPlugin } from "@elizaos/plugin-suno";
-import { udioPlugin } from "@elizaos/plugin-udio";
-import { imgflipPlugin } from "@elizaos/plugin-imgflip";
-
-const __filename = fileURLToPath(import.meta.url); // get the resolved path to the file
-const __dirname = path.dirname(__filename); // get the name of the directory
+import { sunoPlugin } from "@elizaos/plugin-suno"
+import { udioPlugin } from "@elizaos/plugin-udio"
+import { imgflipPlugin } from "@elizaos/plugin-imgflip"
+
+const __filename = fileURLToPath(import.meta.url) // get the resolved path to the file
+const __dirname = path.dirname(__filename) // get the name of the directory
 
 export const wait = (minTime = 1000, maxTime = 3000) => {
-    const waitTime =
-        Math.floor(Math.random() * (maxTime - minTime + 1)) + minTime;
-    return new Promise((resolve) => setTimeout(resolve, waitTime));
-};
+	const waitTime = Math.floor(Math.random() * (maxTime - minTime + 1)) + minTime
+	return new Promise((resolve) => setTimeout(resolve, waitTime))
+}
 
 const logFetch = async (url: string, options: any) => {
-    elizaLogger.debug(`Fetching ${url}`);
-    // Disabled to avoid disclosure of sensitive information such as API keys
-    // elizaLogger.debug(JSON.stringify(options, null, 2));
-    return fetch(url, options);
-};
+	elizaLogger.debug(`Fetching ${url}`)
+	// Disabled to avoid disclosure of sensitive information such as API keys
+	// elizaLogger.debug(JSON.stringify(options, null, 2));
+	return fetch(url, options)
+}
 
 export function parseArguments(): {
-    character?: string;
-    characters?: string;
+	character?: string
+	characters?: string
 } {
-    try {
-        return yargs(process.argv.slice(3))
-            .option("character", {
-                type: "string",
-                description: "Path to the character JSON file",
-            })
-            .option("characters", {
-                type: "string",
-                description:
-                    "Comma separated list of paths to character JSON files",
-            })
-            .parseSync();
-    } catch (error) {
-        elizaLogger.error("Error parsing arguments:", error);
-        return {};
-    }
+	try {
+		return yargs(process.argv.slice(3))
+			.option("character", {
+				type: "string",
+				description: "Path to the character JSON file",
+			})
+			.option("characters", {
+				type: "string",
+				description: "Comma separated list of paths to character JSON files",
+			})
+			.parseSync()
+	} catch (error) {
+		elizaLogger.error("Error parsing arguments:", error)
+		return {}
+	}
 }
 
 function tryLoadFile(filePath: string): string | null {
-    try {
-        return fs.readFileSync(filePath, "utf8");
-    } catch (e) {
-        return null;
-    }
+	try {
+		return fs.readFileSync(filePath, "utf8")
+	} catch (e) {
+		return null
+	}
 }
 function mergeCharacters(base: Character, child: Character): Character {
-    const mergeObjects = (baseObj: any, childObj: any) => {
-        const result: any = {};
-        const keys = new Set([
-            ...Object.keys(baseObj || {}),
-            ...Object.keys(childObj || {}),
-        ]);
-        keys.forEach((key) => {
-            if (
-                typeof baseObj[key] === "object" &&
-                typeof childObj[key] === "object" &&
-                !Array.isArray(baseObj[key]) &&
-                !Array.isArray(childObj[key])
-            ) {
-                result[key] = mergeObjects(baseObj[key], childObj[key]);
-            } else if (
-                Array.isArray(baseObj[key]) ||
-                Array.isArray(childObj[key])
-            ) {
-                result[key] = [
-                    ...(baseObj[key] || []),
-                    ...(childObj[key] || []),
-                ];
-            } else {
-                result[key] =
-                    childObj[key] !== undefined ? childObj[key] : baseObj[key];
-            }
-        });
-        return result;
-    };
-    return mergeObjects(base, child);
+	const mergeObjects = (baseObj: any, childObj: any) => {
+		const result: any = {}
+		const keys = new Set([...Object.keys(baseObj || {}), ...Object.keys(childObj || {})])
+		keys.forEach((key) => {
+			if (typeof baseObj[key] === "object" && typeof childObj[key] === "object" && !Array.isArray(baseObj[key]) && !Array.isArray(childObj[key])) {
+				result[key] = mergeObjects(baseObj[key], childObj[key])
+			} else if (Array.isArray(baseObj[key]) || Array.isArray(childObj[key])) {
+				result[key] = [...(baseObj[key] || []), ...(childObj[key] || [])]
+			} else {
+				result[key] = childObj[key] !== undefined ? childObj[key] : baseObj[key]
+			}
+		})
+		return result
+	}
+	return mergeObjects(base, child)
 }
 function isAllStrings(arr: unknown[]): boolean {
-    return Array.isArray(arr) && arr.every((item) => typeof item === "string");
+	return Array.isArray(arr) && arr.every((item) => typeof item === "string")
 }
 export async function loadCharacterFromOnchain(): Promise<Character[]> {
-    const jsonText = onchainJson;
-
-    console.log("JSON:", jsonText);
-    if (!jsonText) return [];
-    const loadedCharacters = [];
-    try {
-        const character = JSON.parse(jsonText);
-        validateCharacterConfig(character);
-
-        // .id isn't really valid
-        const characterId = character.id || character.name;
-        const characterPrefix = `CHARACTER.${characterId
-            .toUpperCase()
-            .replace(/ /g, "_")}.`;
-
-        const characterSettings = Object.entries(process.env)
-            .filter(([key]) => key.startsWith(characterPrefix))
-            .reduce((settings, [key, value]) => {
-                const settingKey = key.slice(characterPrefix.length);
-                settings[settingKey] = value;
-                return settings;
-            }, {});
-
-        if (Object.keys(characterSettings).length > 0) {
-            character.settings = character.settings || {};
-            character.settings.secrets = {
-                ...characterSettings,
-                ...character.settings.secrets,
-            };
-        }
-
-        // Handle plugins
-        if (isAllStrings(character.plugins)) {
-            elizaLogger.info("Plugins are: ", character.plugins);
-            const importedPlugins = await Promise.all(
-                character.plugins.map(async (plugin) => {
-                    const importedPlugin = await import(plugin);
-                    return importedPlugin.default;
-                }),
-            );
-            character.plugins = importedPlugins;
-        }
-
-        loadedCharacters.push(character);
-        elizaLogger.info(
-            `Successfully loaded character from: ${process.env.IQ_WALLET_ADDRESS}`,
-        );
-        return loadedCharacters;
-    } catch (e) {
-        elizaLogger.error(
-            `Error parsing character from ${process.env.IQ_WALLET_ADDRESS}: ${e}`,
-        );
-        process.exit(1);
-    }
+	const jsonText = onchainJson
+
+	console.log("JSON:", jsonText)
+	if (!jsonText) return []
+	const loadedCharacters = []
+	try {
+		const character = JSON.parse(jsonText)
+		validateCharacterConfig(character)
+
+		// .id isn't really valid
+		const characterId = character.id || character.name
+		const characterPrefix = `CHARACTER.${characterId.toUpperCase().replace(/ /g, "_")}.`
+
+		const characterSettings = Object.entries(process.env)
+			.filter(([key]) => key.startsWith(characterPrefix))
+			.reduce((settings, [key, value]) => {
+				const settingKey = key.slice(characterPrefix.length)
+				settings[settingKey] = value
+				return settings
+			}, {})
+
+		if (Object.keys(characterSettings).length > 0) {
+			character.settings = character.settings || {}
+			character.settings.secrets = {
+				...characterSettings,
+				...character.settings.secrets,
+			}
+		}
+
+		// Handle plugins
+		if (isAllStrings(character.plugins)) {
+			elizaLogger.info("Plugins are: ", character.plugins)
+			const importedPlugins = await Promise.all(
+				character.plugins.map(async (plugin) => {
+					const importedPlugin = await import(plugin)
+					return importedPlugin.default
+				})
+			)
+			character.plugins = importedPlugins
+		}
+
+		loadedCharacters.push(character)
+		elizaLogger.info(`Successfully loaded character from: ${process.env.IQ_WALLET_ADDRESS}`)
+		return loadedCharacters
+	} catch (e) {
+		elizaLogger.error(`Error parsing character from ${process.env.IQ_WALLET_ADDRESS}: ${e}`)
+		process.exit(1)
+	}
 }
 
 async function loadCharactersFromUrl(url: string): Promise<Character[]> {
-    try {
-        const response = await fetch(url);
-        const responseJson = await response.json();
-
-        let characters: Character[] = [];
-        if (Array.isArray(responseJson)) {
-            characters = await Promise.all(
-                responseJson.map((character) =>
-                    jsonToCharacter(url, character),
-                ),
-            );
-        } else {
-            const character = await jsonToCharacter(url, responseJson);
-            characters.push(character);
-        }
-        return characters;
-    } catch (e) {
-        elizaLogger.error(`Error loading character(s) from ${url}: ${e}`);
-        process.exit(1);
-    }
-}
-
-async function jsonToCharacter(
-    filePath: string,
-    character: any,
-): Promise<Character> {
-    validateCharacterConfig(character);
-
-    // .id isn't really valid
-    const characterId = character.id || character.name;
-    const characterPrefix = `CHARACTER.${characterId
-        .toUpperCase()
-        .replace(/ /g, "_")}.`;
-    const characterSettings = Object.entries(process.env)
-        .filter(([key]) => key.startsWith(characterPrefix))
-        .reduce((settings, [key, value]) => {
-            const settingKey = key.slice(characterPrefix.length);
-            return { ...settings, [settingKey]: value };
-        }, {});
-    if (Object.keys(characterSettings).length > 0) {
-        character.settings = character.settings || {};
-        character.settings.secrets = {
-            ...characterSettings,
-            ...character.settings.secrets,
-        };
-    }
-    // Handle plugins
-    character.plugins = await handlePluginImporting(character.plugins);
-    if (character.extends) {
-        elizaLogger.info(
-            `Merging  ${character.name} character with parent characters`,
-        );
-        for (const extendPath of character.extends) {
-            const baseCharacter = await loadCharacter(
-                path.resolve(path.dirname(filePath), extendPath),
-            );
-            character = mergeCharacters(baseCharacter, character);
-            elizaLogger.info(
-                `Merged ${character.name} with ${baseCharacter.name}`,
-            );
-        }
-    }
-    return character;
+	try {
+		const response = await fetch(url)
+		const responseJson = await response.json()
+
+		let characters: Character[] = []
+		if (Array.isArray(responseJson)) {
+			characters = await Promise.all(responseJson.map((character) => jsonToCharacter(url, character)))
+		} else {
+			const character = await jsonToCharacter(url, responseJson)
+			characters.push(character)
+		}
+		return characters
+	} catch (e) {
+		elizaLogger.error(`Error loading character(s) from ${url}: ${e}`)
+		process.exit(1)
+	}
+}
+
+async function jsonToCharacter(filePath: string, character: any): Promise<Character> {
+	validateCharacterConfig(character)
+
+	// .id isn't really valid
+	const characterId = character.id || character.name
+	const characterPrefix = `CHARACTER.${characterId.toUpperCase().replace(/ /g, "_")}.`
+	const characterSettings = Object.entries(process.env)
+		.filter(([key]) => key.startsWith(characterPrefix))
+		.reduce((settings, [key, value]) => {
+			const settingKey = key.slice(characterPrefix.length)
+			return { ...settings, [settingKey]: value }
+		}, {})
+	if (Object.keys(characterSettings).length > 0) {
+		character.settings = character.settings || {}
+		character.settings.secrets = {
+			...characterSettings,
+			...character.settings.secrets,
+		}
+	}
+	// Handle plugins
+	character.plugins = await handlePluginImporting(character.plugins)
+	if (character.extends) {
+		elizaLogger.info(`Merging  ${character.name} character with parent characters`)
+		for (const extendPath of character.extends) {
+			const baseCharacter = await loadCharacter(path.resolve(path.dirname(filePath), extendPath))
+			character = mergeCharacters(baseCharacter, character)
+			elizaLogger.info(`Merged ${character.name} with ${baseCharacter.name}`)
+		}
+	}
+	return character
 }
 
 async function loadCharacter(filePath: string): Promise<Character> {
-    const content = tryLoadFile(filePath);
-    if (!content) {
-        throw new Error(`Character file not found: ${filePath}`);
-    }
-    const character = JSON.parse(content);
-    return jsonToCharacter(filePath, character);
+	const content = tryLoadFile(filePath)
+	if (!content) {
+		throw new Error(`Character file not found: ${filePath}`)
+	}
+	const character = JSON.parse(content)
+	return jsonToCharacter(filePath, character)
 }
 
 async function loadCharacterTryPath(characterPath: string): Promise<Character> {
-    let content: string | null = null;
-    let resolvedPath = "";
-
-    // Try different path resolutions in order
-    const pathsToTry = [
-        characterPath, // exact path as specified
-        path.resolve(process.cwd(), characterPath), // relative to cwd
-        path.resolve(process.cwd(), "agent", characterPath), // Add this
-        path.resolve(__dirname, characterPath), // relative to current script
-        path.resolve(__dirname, "characters", path.basename(characterPath)), // relative to agent/characters
-        path.resolve(__dirname, "../characters", path.basename(characterPath)), // relative to characters dir from agent
-        path.resolve(
-            __dirname,
-            "../../characters",
-            path.basename(characterPath),
-        ), // relative to project root characters dir
-    ];
-
-    elizaLogger.info(
-        "Trying paths:",
-        pathsToTry.map((p) => ({
-            path: p,
-            exists: fs.existsSync(p),
-        })),
-    );
-
-    for (const tryPath of pathsToTry) {
-        content = tryLoadFile(tryPath);
-        if (content !== null) {
-            resolvedPath = tryPath;
-            break;
-        }
-    }
-
-    if (content === null) {
-        elizaLogger.error(
-            `Error loading character from ${characterPath}: File not found in any of the expected locations`,
-        );
-        elizaLogger.error("Tried the following paths:");
-        pathsToTry.forEach((p) => elizaLogger.error(` - ${p}`));
-        throw new Error(
-            `Error loading character from ${characterPath}: File not found in any of the expected locations`,
-        );
-    }
-    try {
-        const character: Character = await loadCharacter(resolvedPath);
-        elizaLogger.info(`Successfully loaded character from: ${resolvedPath}`);
-        return character;
-    } catch (e) {
-        elizaLogger.error(`Error parsing character from ${resolvedPath}: ${e}`);
-        throw new Error(`Error parsing character from ${resolvedPath}: ${e}`);
-    }
+	let content: string | null = null
+	let resolvedPath = ""
+
+	// Try different path resolutions in order
+	const pathsToTry = [
+		characterPath, // exact path as specified
+		path.resolve(process.cwd(), characterPath), // relative to cwd
+		path.resolve(process.cwd(), "agent", characterPath), // Add this
+		path.resolve(__dirname, characterPath), // relative to current script
+		path.resolve(__dirname, "characters", path.basename(characterPath)), // relative to agent/characters
+		path.resolve(__dirname, "../characters", path.basename(characterPath)), // relative to characters dir from agent
+		path.resolve(__dirname, "../../characters", path.basename(characterPath)), // relative to project root characters dir
+	]
+
+	elizaLogger.info(
+		"Trying paths:",
+		pathsToTry.map((p) => ({
+			path: p,
+			exists: fs.existsSync(p),
+		}))
+	)
+
+	for (const tryPath of pathsToTry) {
+		content = tryLoadFile(tryPath)
+		if (content !== null) {
+			resolvedPath = tryPath
+			break
+		}
+	}
+
+	if (content === null) {
+		elizaLogger.error(`Error loading character from ${characterPath}: File not found in any of the expected locations`)
+		elizaLogger.error("Tried the following paths:")
+		pathsToTry.forEach((p) => elizaLogger.error(` - ${p}`))
+		throw new Error(`Error loading character from ${characterPath}: File not found in any of the expected locations`)
+	}
+	try {
+		const character: Character = await loadCharacter(resolvedPath)
+		elizaLogger.info(`Successfully loaded character from: ${resolvedPath}`)
+		return character
+	} catch (e) {
+		elizaLogger.error(`Error parsing character from ${resolvedPath}: ${e}`)
+		throw new Error(`Error parsing character from ${resolvedPath}: ${e}`)
+	}
 }
 
 function commaSeparatedStringToArray(commaSeparated: string): string[] {
-    return commaSeparated?.split(",").map((value) => value.trim());
-}
-
-async function readCharactersFromStorage(
-    characterPaths: string[],
-): Promise<string[]> {
-    try {
-        const uploadDir = path.join(process.cwd(), "data", "characters");
-        await fs.promises.mkdir(uploadDir, { recursive: true });
-        const fileNames = await fs.promises.readdir(uploadDir);
-        fileNames.forEach((fileName) => {
-            characterPaths.push(path.join(uploadDir, fileName));
-        });
-    } catch (err) {
-        elizaLogger.error(`Error reading directory: ${err.message}`);
-    }
-
-    return characterPaths;
-}
-
-export async function loadCharacters(
-    charactersArg: string,
-): Promise<Character[]> {
-    let characterPaths = commaSeparatedStringToArray(charactersArg);
-
-    if (process.env.USE_CHARACTER_STORAGE === "true") {
-        characterPaths = await readCharactersFromStorage(characterPaths);
-    }
-
-    const loadedCharacters: Character[] = [];
-
-    if (characterPaths?.length > 0) {
-        for (const characterPath of characterPaths) {
-            try {
-                const character: Character =
-                    await loadCharacterTryPath(characterPath);
-                loadedCharacters.push(character);
-            } catch (e) {
-                process.exit(1);
-            }
-        }
-    }
-
-    if (hasValidRemoteUrls()) {
-        elizaLogger.info("Loading characters from remote URLs");
-        const characterUrls = commaSeparatedStringToArray(
-            process.env.REMOTE_CHARACTER_URLS,
-        );
-        for (const characterUrl of characterUrls) {
-            const characters = await loadCharactersFromUrl(characterUrl);
-            loadedCharacters.push(...characters);
-        }
-    }
-
-    if (loadedCharacters.length === 0) {
-        elizaLogger.info("No characters found, using default character");
-        loadedCharacters.push(defaultCharacter);
-    }
-
-    return loadedCharacters;
+	return commaSeparated?.split(",").map((value) => value.trim())
+}
+
+async function readCharactersFromStorage(characterPaths: string[]): Promise<string[]> {
+	try {
+		const uploadDir = path.join(process.cwd(), "data", "characters")
+		await fs.promises.mkdir(uploadDir, { recursive: true })
+		const fileNames = await fs.promises.readdir(uploadDir)
+		fileNames.forEach((fileName) => {
+			characterPaths.push(path.join(uploadDir, fileName))
+		})
+	} catch (err) {
+		elizaLogger.error(`Error reading directory: ${err.message}`)
+	}
+
+	return characterPaths
+}
+
+export async function loadCharacters(charactersArg: string): Promise<Character[]> {
+	let characterPaths = commaSeparatedStringToArray(charactersArg)
+
+	if (process.env.USE_CHARACTER_STORAGE === "true") {
+		characterPaths = await readCharactersFromStorage(characterPaths)
+	}
+
+	const loadedCharacters: Character[] = []
+
+	if (characterPaths?.length > 0) {
+		for (const characterPath of characterPaths) {
+			try {
+				const character: Character = await loadCharacterTryPath(characterPath)
+				loadedCharacters.push(character)
+			} catch (e) {
+				process.exit(1)
+			}
+		}
+	}
+
+	if (hasValidRemoteUrls()) {
+		elizaLogger.info("Loading characters from remote URLs")
+		const characterUrls = commaSeparatedStringToArray(process.env.REMOTE_CHARACTER_URLS)
+		for (const characterUrl of characterUrls) {
+			const characters = await loadCharactersFromUrl(characterUrl)
+			loadedCharacters.push(...characters)
+		}
+	}
+
+	if (loadedCharacters.length === 0) {
+		elizaLogger.info("No characters found, using default character")
+		loadedCharacters.push(defaultCharacter)
+	}
+
+	return loadedCharacters
 }
 
 async function handlePluginImporting(plugins: string[]) {
-    if (plugins.length > 0) {
-        elizaLogger.info("Plugins are: ", plugins);
-        const importedPlugins = await Promise.all(
-            plugins.map(async (plugin) => {
-                try {
-                    const importedPlugin = await import(plugin);
-                    const functionName =
-                        plugin
-                            .replace("@elizaos/plugin-", "")
-                            .replace(/-./g, (x) => x[1].toUpperCase()) +
-                        "Plugin"; // Assumes plugin function is camelCased with Plugin suffix
-                    return (
-                        importedPlugin.default || importedPlugin[functionName]
-                    );
-                } catch (importError) {
-                    elizaLogger.error(
-                        `Failed to import plugin: ${plugin}`,
-                        importError,
-                    );
-                    return []; // Return null for failed imports
-                }
-            }),
-        );
-        return importedPlugins;
-    } else {
-        return [];
-    }
-}
-
-export function getTokenForProvider(
-    provider: ModelProviderName,
-    character: Character,
-): string | undefined {
-    switch (provider) {
-        // no key needed for llama_local or gaianet
-        case ModelProviderName.LLAMALOCAL:
-            return "";
-        case ModelProviderName.OLLAMA:
-            return "";
-        case ModelProviderName.GAIANET:
-            return "";
-        case ModelProviderName.OPENAI:
-            return (
-                character.settings?.secrets?.OPENAI_API_KEY ||
-                settings.OPENAI_API_KEY
-            );
-        case ModelProviderName.ETERNALAI:
-            return (
-                character.settings?.secrets?.ETERNALAI_API_KEY ||
-                settings.ETERNALAI_API_KEY
-            );
-        case ModelProviderName.NINETEEN_AI:
-            return (
-                character.settings?.secrets?.NINETEEN_AI_API_KEY ||
-                settings.NINETEEN_AI_API_KEY
-            );
-        case ModelProviderName.LLAMACLOUD:
-        case ModelProviderName.TOGETHER:
-            return (
-                character.settings?.secrets?.LLAMACLOUD_API_KEY ||
-                settings.LLAMACLOUD_API_KEY ||
-                character.settings?.secrets?.TOGETHER_API_KEY ||
-                settings.TOGETHER_API_KEY ||
-                character.settings?.secrets?.OPENAI_API_KEY ||
-                settings.OPENAI_API_KEY
-            );
-        case ModelProviderName.CLAUDE_VERTEX:
-        case ModelProviderName.ANTHROPIC:
-            return (
-                character.settings?.secrets?.ANTHROPIC_API_KEY ||
-                character.settings?.secrets?.CLAUDE_API_KEY ||
-                settings.ANTHROPIC_API_KEY ||
-                settings.CLAUDE_API_KEY
-            );
-        case ModelProviderName.REDPILL:
-            return (
-                character.settings?.secrets?.REDPILL_API_KEY ||
-                settings.REDPILL_API_KEY
-            );
-        case ModelProviderName.OPENROUTER:
-            return (
-                character.settings?.secrets?.OPENROUTER_API_KEY ||
-                settings.OPENROUTER_API_KEY
-            );
-        case ModelProviderName.GROK:
-            return (
-                character.settings?.secrets?.GROK_API_KEY ||
-                settings.GROK_API_KEY
-            );
-        case ModelProviderName.HEURIST:
-            return (
-                character.settings?.secrets?.HEURIST_API_KEY ||
-                settings.HEURIST_API_KEY
-            );
-        case ModelProviderName.GROQ:
-            return (
-                character.settings?.secrets?.GROQ_API_KEY ||
-                settings.GROQ_API_KEY
-            );
-        case ModelProviderName.GALADRIEL:
-            return (
-                character.settings?.secrets?.GALADRIEL_API_KEY ||
-                settings.GALADRIEL_API_KEY
-            );
-        case ModelProviderName.FAL:
-            return (
-                character.settings?.secrets?.FAL_API_KEY || settings.FAL_API_KEY
-            );
-        case ModelProviderName.ALI_BAILIAN:
-            return (
-                character.settings?.secrets?.ALI_BAILIAN_API_KEY ||
-                settings.ALI_BAILIAN_API_KEY
-            );
-        case ModelProviderName.VOLENGINE:
-            return (
-                character.settings?.secrets?.VOLENGINE_API_KEY ||
-                settings.VOLENGINE_API_KEY
-            );
-        case ModelProviderName.NANOGPT:
-            return (
-                character.settings?.secrets?.NANOGPT_API_KEY ||
-                settings.NANOGPT_API_KEY
-            );
-        case ModelProviderName.HYPERBOLIC:
-            return (
-                character.settings?.secrets?.HYPERBOLIC_API_KEY ||
-                settings.HYPERBOLIC_API_KEY
-            );
-
-        case ModelProviderName.VENICE:
-            return (
-                character.settings?.secrets?.VENICE_API_KEY ||
-                settings.VENICE_API_KEY
-            );
-        case ModelProviderName.ATOMA:
-            return (
-                character.settings?.secrets?.ATOMASDK_BEARER_AUTH ||
-                settings.ATOMASDK_BEARER_AUTH
-            );
-        case ModelProviderName.NVIDIA:
-            return (
-                character.settings?.secrets?.NVIDIA_API_KEY ||
-                settings.NVIDIA_API_KEY
-            );
-        case ModelProviderName.NVIDIA:
-            return (
-                character.settings?.secrets?.NVIDIA_API_KEY ||
-                settings.NVIDIA_API_KEY
-            );
-        case ModelProviderName.AKASH_CHAT_API:
-            return (
-                character.settings?.secrets?.AKASH_CHAT_API_KEY ||
-                settings.AKASH_CHAT_API_KEY
-            );
-        case ModelProviderName.GOOGLE:
-            return (
-                character.settings?.secrets?.GOOGLE_GENERATIVE_AI_API_KEY ||
-                settings.GOOGLE_GENERATIVE_AI_API_KEY
-            );
-        case ModelProviderName.MISTRAL:
-            return (
-                character.settings?.secrets?.MISTRAL_API_KEY ||
-                settings.MISTRAL_API_KEY
-            );
-        case ModelProviderName.LETZAI:
-            return (
-                character.settings?.secrets?.LETZAI_API_KEY ||
-                settings.LETZAI_API_KEY
-            );
-        case ModelProviderName.INFERA:
-            return (
-                character.settings?.secrets?.INFERA_API_KEY ||
-                settings.INFERA_API_KEY
-            );
-        case ModelProviderName.DEEPSEEK:
-            return (
-                character.settings?.secrets?.DEEPSEEK_API_KEY ||
-                settings.DEEPSEEK_API_KEY
-            );
-        case ModelProviderName.LIVEPEER:
-            return (
-                character.settings?.secrets?.LIVEPEER_GATEWAY_URL ||
-                settings.LIVEPEER_GATEWAY_URL
-            );
-        default:
-            const errorMessage = `Failed to get token - unsupported model provider: ${provider}`;
-            elizaLogger.error(errorMessage);
-            throw new Error(errorMessage);
-    }
+	if (plugins.length > 0) {
+		elizaLogger.info("Plugins are: ", plugins)
+		const importedPlugins = await Promise.all(
+			plugins.map(async (plugin) => {
+				try {
+					const importedPlugin = await import(plugin)
+					const functionName = plugin.replace("@elizaos/plugin-", "").replace(/-./g, (x) => x[1].toUpperCase()) + "Plugin" // Assumes plugin function is camelCased with Plugin suffix
+					return importedPlugin.default || importedPlugin[functionName]
+				} catch (importError) {
+					elizaLogger.error(`Failed to import plugin: ${plugin}`, importError)
+					return [] // Return null for failed imports
+				}
+			})
+		)
+		return importedPlugins
+	} else {
+		return []
+	}
+}
+
+export function getTokenForProvider(provider: ModelProviderName, character: Character): string | undefined {
+	switch (provider) {
+		// no key needed for llama_local or gaianet
+		case ModelProviderName.LLAMALOCAL:
+			return ""
+		case ModelProviderName.OLLAMA:
+			return ""
+		case ModelProviderName.GAIANET:
+			return ""
+		case ModelProviderName.OPENAI:
+			return character.settings?.secrets?.OPENAI_API_KEY || settings.OPENAI_API_KEY
+		case ModelProviderName.ETERNALAI:
+			return character.settings?.secrets?.ETERNALAI_API_KEY || settings.ETERNALAI_API_KEY
+		case ModelProviderName.NINETEEN_AI:
+			return character.settings?.secrets?.NINETEEN_AI_API_KEY || settings.NINETEEN_AI_API_KEY
+		case ModelProviderName.LLAMACLOUD:
+		case ModelProviderName.TOGETHER:
+			return character.settings?.secrets?.LLAMACLOUD_API_KEY || settings.LLAMACLOUD_API_KEY || character.settings?.secrets?.TOGETHER_API_KEY || settings.TOGETHER_API_KEY || character.settings?.secrets?.OPENAI_API_KEY || settings.OPENAI_API_KEY
+		case ModelProviderName.CLAUDE_VERTEX:
+		case ModelProviderName.ANTHROPIC:
+			return character.settings?.secrets?.ANTHROPIC_API_KEY || character.settings?.secrets?.CLAUDE_API_KEY || settings.ANTHROPIC_API_KEY || settings.CLAUDE_API_KEY
+		case ModelProviderName.REDPILL:
+			return character.settings?.secrets?.REDPILL_API_KEY || settings.REDPILL_API_KEY
+		case ModelProviderName.OPENROUTER:
+			return character.settings?.secrets?.OPENROUTER_API_KEY || settings.OPENROUTER_API_KEY
+		case ModelProviderName.GROK:
+			return character.settings?.secrets?.GROK_API_KEY || settings.GROK_API_KEY
+		case ModelProviderName.HEURIST:
+			return character.settings?.secrets?.HEURIST_API_KEY || settings.HEURIST_API_KEY
+		case ModelProviderName.GROQ:
+			return character.settings?.secrets?.GROQ_API_KEY || settings.GROQ_API_KEY
+		case ModelProviderName.GALADRIEL:
+			return character.settings?.secrets?.GALADRIEL_API_KEY || settings.GALADRIEL_API_KEY
+		case ModelProviderName.FAL:
+			return character.settings?.secrets?.FAL_API_KEY || settings.FAL_API_KEY
+		case ModelProviderName.ALI_BAILIAN:
+			return character.settings?.secrets?.ALI_BAILIAN_API_KEY || settings.ALI_BAILIAN_API_KEY
+		case ModelProviderName.VOLENGINE:
+			return character.settings?.secrets?.VOLENGINE_API_KEY || settings.VOLENGINE_API_KEY
+		case ModelProviderName.NANOGPT:
+			return character.settings?.secrets?.NANOGPT_API_KEY || settings.NANOGPT_API_KEY
+		case ModelProviderName.HYPERBOLIC:
+			return character.settings?.secrets?.HYPERBOLIC_API_KEY || settings.HYPERBOLIC_API_KEY
+
+		case ModelProviderName.VENICE:
+			return character.settings?.secrets?.VENICE_API_KEY || settings.VENICE_API_KEY
+		case ModelProviderName.ATOMA:
+			return character.settings?.secrets?.ATOMASDK_BEARER_AUTH || settings.ATOMASDK_BEARER_AUTH
+		case ModelProviderName.NVIDIA:
+			return character.settings?.secrets?.NVIDIA_API_KEY || settings.NVIDIA_API_KEY
+		case ModelProviderName.NVIDIA:
+			return character.settings?.secrets?.NVIDIA_API_KEY || settings.NVIDIA_API_KEY
+		case ModelProviderName.AKASH_CHAT_API:
+			return character.settings?.secrets?.AKASH_CHAT_API_KEY || settings.AKASH_CHAT_API_KEY
+		case ModelProviderName.GOOGLE:
+			return character.settings?.secrets?.GOOGLE_GENERATIVE_AI_API_KEY || settings.GOOGLE_GENERATIVE_AI_API_KEY
+		case ModelProviderName.MISTRAL:
+			return character.settings?.secrets?.MISTRAL_API_KEY || settings.MISTRAL_API_KEY
+		case ModelProviderName.LETZAI:
+			return character.settings?.secrets?.LETZAI_API_KEY || settings.LETZAI_API_KEY
+		case ModelProviderName.INFERA:
+			return character.settings?.secrets?.INFERA_API_KEY || settings.INFERA_API_KEY
+		case ModelProviderName.DEEPSEEK:
+			return character.settings?.secrets?.DEEPSEEK_API_KEY || settings.DEEPSEEK_API_KEY
+		case ModelProviderName.LIVEPEER:
+			return character.settings?.secrets?.LIVEPEER_GATEWAY_URL || settings.LIVEPEER_GATEWAY_URL
+		default:
+			const errorMessage = `Failed to get token - unsupported model provider: ${provider}`
+			elizaLogger.error(errorMessage)
+			throw new Error(errorMessage)
+	}
 }
 
 function initializeDatabase(dataDir: string) {
-    if (process.env.SUPABASE_URL && process.env.SUPABASE_ANON_KEY) {
-        elizaLogger.info("Initializing Supabase connection...");
-        const db = new SupabaseDatabaseAdapter(
-            process.env.SUPABASE_URL,
-            process.env.SUPABASE_ANON_KEY,
-        );
-
-        // Test the connection
-        db.init()
-            .then(() => {
-                elizaLogger.success(
-                    "Successfully connected to Supabase database",
-                );
-            })
-            .catch((error) => {
-                elizaLogger.error("Failed to connect to Supabase:", error);
-            });
-
-        return db;
-    } else if (process.env.POSTGRES_URL) {
-        elizaLogger.info("Initializing PostgreSQL connection...");
-        const db = new PostgresDatabaseAdapter({
-            connectionString: process.env.POSTGRES_URL,
-            parseInputs: true,
-        });
-
-        // Test the connection
-        db.init()
-            .then(() => {
-                elizaLogger.success(
-                    "Successfully connected to PostgreSQL database",
-                );
-            })
-            .catch((error) => {
-                elizaLogger.error("Failed to connect to PostgreSQL:", error);
-            });
-
-        return db;
-    } else if (process.env.PGLITE_DATA_DIR) {
-        elizaLogger.info("Initializing PgLite adapter...");
-        // `dataDir: memory://` for in memory pg
-        const db = new PGLiteDatabaseAdapter({
-            dataDir: process.env.PGLITE_DATA_DIR,
-        });
-        return db;
-    } else if (
-        process.env.QDRANT_URL &&
-        process.env.QDRANT_KEY &&
-        process.env.QDRANT_PORT &&
-        process.env.QDRANT_VECTOR_SIZE
-    ) {
-        elizaLogger.info("Initializing Qdrant adapter...");
-        const db = new QdrantDatabaseAdapter(
-            process.env.QDRANT_URL,
-            process.env.QDRANT_KEY,
-            Number(process.env.QDRANT_PORT),
-            Number(process.env.QDRANT_VECTOR_SIZE),
-        );
-        return db;
-    } else {
-        const filePath =
-            process.env.SQLITE_FILE ?? path.resolve(dataDir, "db.sqlite");
-        elizaLogger.info(`Initializing SQLite database at ${filePath}...`);
-        const db = new SqliteDatabaseAdapter(new Database(filePath));
-
-        // Test the connection
-        db.init()
-            .then(() => {
-                elizaLogger.success(
-                    "Successfully connected to SQLite database",
-                );
-            })
-            .catch((error) => {
-                elizaLogger.error("Failed to connect to SQLite:", error);
-            });
-
-        return db;
-    }
+	if (process.env.SUPABASE_URL && process.env.SUPABASE_ANON_KEY) {
+		elizaLogger.info("Initializing Supabase connection...")
+		const db = new SupabaseDatabaseAdapter(process.env.SUPABASE_URL, process.env.SUPABASE_ANON_KEY)
+
+		// Test the connection
+		db.init()
+			.then(() => {
+				elizaLogger.success("Successfully connected to Supabase database")
+			})
+			.catch((error) => {
+				elizaLogger.error("Failed to connect to Supabase:", error)
+			})
+
+		return db
+	} else if (process.env.POSTGRES_URL) {
+		elizaLogger.info("Initializing PostgreSQL connection...")
+		const db = new PostgresDatabaseAdapter({
+			connectionString: process.env.POSTGRES_URL,
+			parseInputs: true,
+		})
+
+		// Test the connection
+		db.init()
+			.then(() => {
+				elizaLogger.success("Successfully connected to PostgreSQL database")
+			})
+			.catch((error) => {
+				elizaLogger.error("Failed to connect to PostgreSQL:", error)
+			})
+
+		return db
+	} else if (process.env.PGLITE_DATA_DIR) {
+		elizaLogger.info("Initializing PgLite adapter...")
+		// `dataDir: memory://` for in memory pg
+		const db = new PGLiteDatabaseAdapter({
+			dataDir: process.env.PGLITE_DATA_DIR,
+		})
+		return db
+	} else if (process.env.QDRANT_URL && process.env.QDRANT_KEY && process.env.QDRANT_PORT && process.env.QDRANT_VECTOR_SIZE) {
+		elizaLogger.info("Initializing Qdrant adapter...")
+		const db = new QdrantDatabaseAdapter(process.env.QDRANT_URL, process.env.QDRANT_KEY, Number(process.env.QDRANT_PORT), Number(process.env.QDRANT_VECTOR_SIZE))
+		return db
+	} else {
+		const filePath = process.env.SQLITE_FILE ?? path.resolve(dataDir, "db.sqlite")
+		elizaLogger.info(`Initializing SQLite database at ${filePath}...`)
+		const db = new SqliteDatabaseAdapter(new Database(filePath))
+
+		// Test the connection
+		db.init()
+			.then(() => {
+				elizaLogger.success("Successfully connected to SQLite database")
+			})
+			.catch((error) => {
+				elizaLogger.error("Failed to connect to SQLite:", error)
+			})
+
+		return db
+	}
 }
 
 // also adds plugins from character file into the runtime
-export async function initializeClients(
-    character: Character,
-    runtime: IAgentRuntime,
-) {
-    // each client can only register once
-    // and if we want two we can explicitly support it
-    const clients: Record<string, any> = {};
-    const clientTypes: string[] =
-        character.clients?.map((str) => str.toLowerCase()) || [];
-    elizaLogger.log("initializeClients", clientTypes, "for", character.name);
-
-    // Start Auto Client if "auto" detected as a configured client
-    if (clientTypes.includes(Clients.AUTO)) {
-        const autoClient = await AutoClientInterface.start(runtime);
-        if (autoClient) clients.auto = autoClient;
-    }
-
-    if (clientTypes.includes(Clients.DISCORD)) {
-        const discordClient = await DiscordClientInterface.start(runtime);
-        if (discordClient) clients.discord = discordClient;
-    }
-
-    if (clientTypes.includes(Clients.TELEGRAM)) {
-        const telegramClient = await TelegramClientInterface.start(runtime);
-        if (telegramClient) clients.telegram = telegramClient;
-    }
-
-    if (clientTypes.includes(Clients.TWITTER)) {
-        const twitterClient = await TwitterClientInterface.start(runtime);
-        if (twitterClient) {
-            clients.twitter = twitterClient;
-        }
-    }
-
-    if (clientTypes.includes(Clients.INSTAGRAM)) {
-        const instagramClient = await InstagramClientInterface.start(runtime);
-        if (instagramClient) {
-            clients.instagram = instagramClient;
-        }
-    }
-
-    if (clientTypes.includes(Clients.FARCASTER)) {
-        const farcasterClient = await FarcasterClientInterface.start(runtime);
-        if (farcasterClient) {
-            clients.farcaster = farcasterClient;
-        }
-    }
-
-    if (clientTypes.includes("lens")) {
-        const lensClient = new LensAgentClient(runtime);
-        lensClient.start();
-        clients.lens = lensClient;
-    }
-
-    if (clientTypes.includes(Clients.SIMSAI)) {
-        const simsaiClient = await JeeterClientInterface.start(runtime);
-        if (simsaiClient) clients.simsai = simsaiClient;
-    }
-
-    elizaLogger.log("client keys", Object.keys(clients));
-
-    // TODO: Add Slack client to the list
-    // Initialize clients as an object
-
-    if (clientTypes.includes("slack")) {
-        const slackClient = await SlackClientInterface.start(runtime);
-        if (slackClient) clients.slack = slackClient; // Use object property instead of push
-    }
-
-    function determineClientType(client: Client): string {
-        // Check if client has a direct type identifier
-        if ("type" in client) {
-            return (client as any).type;
-        }
-
-        // Check constructor name
-        const constructorName = client.constructor?.name;
-        if (constructorName && !constructorName.includes("Object")) {
-            return constructorName.toLowerCase().replace("client", "");
-        }
-
-        // Fallback: Generate a unique identifier
-        return `client_${Date.now()}`;
-    }
-
-    if (character.plugins?.length > 0) {
-        for (const plugin of character.plugins) {
-            if (plugin.clients) {
-                for (const client of plugin.clients) {
-                    const startedClient = await client.start(runtime);
-                    const clientType = determineClientType(client);
-                    elizaLogger.debug(
-                        `Initializing client of type: ${clientType}`,
-                    );
-                    clients[clientType] = startedClient;
-                }
-            }
-        }
-    }
-
-    return clients;
+export async function initializeClients(character: Character, runtime: IAgentRuntime) {
+	// each client can only register once
+	// and if we want two we can explicitly support it
+	const clients: Record<string, any> = {}
+	const clientTypes: string[] = character.clients?.map((str) => str.toLowerCase()) || []
+	elizaLogger.log("initializeClients", clientTypes, "for", character.name)
+
+	// Start Auto Client if "auto" detected as a configured client
+	if (clientTypes.includes(Clients.AUTO)) {
+		const autoClient = await AutoClientInterface.start(runtime)
+		if (autoClient) clients.auto = autoClient
+	}
+
+	if (clientTypes.includes(Clients.DISCORD)) {
+		const discordClient = await DiscordClientInterface.start(runtime)
+		if (discordClient) clients.discord = discordClient
+	}
+
+	if (clientTypes.includes(Clients.TELEGRAM)) {
+		const telegramClient = await TelegramClientInterface.start(runtime)
+		if (telegramClient) clients.telegram = telegramClient
+	}
+
+	if (clientTypes.includes(Clients.TWITTER)) {
+		const twitterClient = await TwitterClientInterface.start(runtime)
+		if (twitterClient) {
+			clients.twitter = twitterClient
+		}
+	}
+
+	if (clientTypes.includes(Clients.INSTAGRAM)) {
+		const instagramClient = await InstagramClientInterface.start(runtime)
+		if (instagramClient) {
+			clients.instagram = instagramClient
+		}
+	}
+
+	if (clientTypes.includes(Clients.FARCASTER)) {
+		const farcasterClient = await FarcasterClientInterface.start(runtime)
+		if (farcasterClient) {
+			clients.farcaster = farcasterClient
+		}
+	}
+
+	if (clientTypes.includes("lens")) {
+		const lensClient = new LensAgentClient(runtime)
+		lensClient.start()
+		clients.lens = lensClient
+	}
+
+	if (clientTypes.includes(Clients.SIMSAI)) {
+		const simsaiClient = await JeeterClientInterface.start(runtime)
+		if (simsaiClient) clients.simsai = simsaiClient
+	}
+
+	elizaLogger.log("client keys", Object.keys(clients))
+
+	// TODO: Add Slack client to the list
+	// Initialize clients as an object
+
+	if (clientTypes.includes("slack")) {
+		const slackClient = await SlackClientInterface.start(runtime)
+		if (slackClient) clients.slack = slackClient // Use object property instead of push
+	}
+
+	function determineClientType(client: Client): string {
+		// Check if client has a direct type identifier
+		if ("type" in client) {
+			return (client as any).type
+		}
+
+		// Check constructor name
+		const constructorName = client.constructor?.name
+		if (constructorName && !constructorName.includes("Object")) {
+			return constructorName.toLowerCase().replace("client", "")
+		}
+
+		// Fallback: Generate a unique identifier
+		return `client_${Date.now()}`
+	}
+
+	if (character.plugins?.length > 0) {
+		for (const plugin of character.plugins) {
+			if (plugin.clients) {
+				for (const client of plugin.clients) {
+					const startedClient = await client.start(runtime)
+					const clientType = determineClientType(client)
+					elizaLogger.debug(`Initializing client of type: ${clientType}`)
+					clients[clientType] = startedClient
+				}
+			}
+		}
+	}
+
+	return clients
 }
 
 function getSecret(character: Character, secret: string) {
-    return character.settings?.secrets?.[secret] || process.env[secret];
-}
-
-let nodePlugin: any | undefined;
-
-export async function createAgent(
-    character: Character,
-    db: IDatabaseAdapter,
-    cache: ICacheManager,
-    token: string,
-): Promise<AgentRuntime> {
-    elizaLogger.log(`Creating runtime for character ${character.name}`);
-
-    nodePlugin ??= createNodePlugin();
-
-    const teeMode = getSecret(character, "TEE_MODE") || "OFF";
-    const walletSecretSalt = getSecret(character, "WALLET_SECRET_SALT");
-
-    // Validate TEE configuration
-    if (teeMode !== TEEMode.OFF && !walletSecretSalt) {
-        elizaLogger.error(
-            "A WALLET_SECRET_SALT required when TEE_MODE is enabled",
-        );
-        throw new Error("Invalid TEE configuration");
-    }
-
-    let goatPlugin: any | undefined;
-
-    if (getSecret(character, "EVM_PRIVATE_KEY")) {
-        goatPlugin = await createGoatPlugin((secret) =>
-            getSecret(character, secret),
-        );
-    }
-
-    // Initialize Reclaim adapter if environment variables are present
-    // let verifiableInferenceAdapter;
-    // if (
-    //     process.env.RECLAIM_APP_ID &&
-    //     process.env.RECLAIM_APP_SECRET &&
-    //     process.env.VERIFIABLE_INFERENCE_ENABLED === "true"
-    // ) {
-    //     verifiableInferenceAdapter = new ReclaimAdapter({
-    //         appId: process.env.RECLAIM_APP_ID,
-    //         appSecret: process.env.RECLAIM_APP_SECRET,
-    //         modelProvider: character.modelProvider,
-    //         token,
-    //     });
-    //     elizaLogger.log("Verifiable inference adapter initialized");
-    // }
-    // Initialize Opacity adapter if environment variables are present
-    let verifiableInferenceAdapter;
-    if (
-        process.env.OPACITY_TEAM_ID &&
-        process.env.OPACITY_CLOUDFLARE_NAME &&
-        process.env.OPACITY_PROVER_URL &&
-        process.env.VERIFIABLE_INFERENCE_ENABLED === "true"
-    ) {
-        verifiableInferenceAdapter = new OpacityAdapter({
-            teamId: process.env.OPACITY_TEAM_ID,
-            teamName: process.env.OPACITY_CLOUDFLARE_NAME,
-            opacityProverUrl: process.env.OPACITY_PROVER_URL,
-            modelProvider: character.modelProvider,
-            token: token,
-        });
-        elizaLogger.log("Verifiable inference adapter initialized");
-        elizaLogger.log("teamId", process.env.OPACITY_TEAM_ID);
-        elizaLogger.log("teamName", process.env.OPACITY_CLOUDFLARE_NAME);
-        elizaLogger.log("opacityProverUrl", process.env.OPACITY_PROVER_URL);
-        elizaLogger.log("modelProvider", character.modelProvider);
-        elizaLogger.log("token", token);
-    }
-    if (
-        process.env.PRIMUS_APP_ID &&
-        process.env.PRIMUS_APP_SECRET &&
-        process.env.VERIFIABLE_INFERENCE_ENABLED === "true"
-    ) {
-        verifiableInferenceAdapter = new PrimusAdapter({
-            appId: process.env.PRIMUS_APP_ID,
-            appSecret: process.env.PRIMUS_APP_SECRET,
-            attMode: "proxytls",
-            modelProvider: character.modelProvider,
-            token,
-        });
-        elizaLogger.log("Verifiable inference primus adapter initialized");
-    }
-
-    return new AgentRuntime({
-        databaseAdapter: db,
-        token,
-        modelProvider: character.modelProvider,
-        evaluators: [],
-        character,
-        // character.plugins are handled when clients are added
-        plugins: [
-            getSecret(character, "IQ_WALLET_ADDRESS") &&
-            getSecret(character, "IQSOlRPC")
-                ? elizaCodeinPlugin
-                : null,
-            bootstrapPlugin,
-            getSecret(character, "CDP_API_KEY_NAME") &&
-            getSecret(character, "CDP_API_KEY_PRIVATE_KEY") &&
-            getSecret(character, "CDP_AGENT_KIT_NETWORK")
-                ? agentKitPlugin
-                : null,
-            getSecret(character, "DEXSCREENER_API_KEY")
-                ? dexScreenerPlugin
-                : null,
-            getSecret(character, "FOOTBALL_API_KEY") ? footballPlugin : null,
-            getSecret(character, "CONFLUX_CORE_PRIVATE_KEY")
-                ? confluxPlugin
-                : null,
-            nodePlugin,
-            getSecret(character, "ROUTER_NITRO_EVM_PRIVATE_KEY") &&
-            getSecret(character, "ROUTER_NITRO_EVM_ADDRESS")
-                ? nitroPlugin
-                : null,
-            getSecret(character, "TAVILY_API_KEY") ? webSearchPlugin : null,
-            getSecret(character, "SOLANA_PUBLIC_KEY") ||
-            (getSecret(character, "WALLET_PUBLIC_KEY") &&
-                !getSecret(character, "WALLET_PUBLIC_KEY")?.startsWith("0x"))
-                ? solanaPlugin
-                : null,
-            getSecret(character, "SOLANA_PRIVATE_KEY")
-                ? solanaAgentkitPlugin
-                : null,
-            getSecret(character, "AUTONOME_JWT_TOKEN") ? autonomePlugin : null,
-            (getSecret(character, "NEAR_ADDRESS") ||
-                getSecret(character, "NEAR_WALLET_PUBLIC_KEY")) &&
-            getSecret(character, "NEAR_WALLET_SECRET_KEY")
-                ? nearPlugin
-                : null,
-            getSecret(character, "EVM_PUBLIC_KEY") ||
-            (getSecret(character, "WALLET_PUBLIC_KEY") &&
-                getSecret(character, "WALLET_PUBLIC_KEY")?.startsWith("0x"))
-                ? evmPlugin
-                : null,
-            (getSecret(character, "EVM_PUBLIC_KEY") ||
-                getSecret(character, "INJECTIVE_PUBLIC_KEY")) &&
-            getSecret(character, "INJECTIVE_PRIVATE_KEY")
-                ? injectivePlugin
-                : null,
-            getSecret(character, "COSMOS_RECOVERY_PHRASE") &&
-                getSecret(character, "COSMOS_AVAILABLE_CHAINS") &&
-                createCosmosPlugin(),
-            (getSecret(character, "SOLANA_PUBLIC_KEY") ||
-                (getSecret(character, "WALLET_PUBLIC_KEY") &&
-                    !getSecret(character, "WALLET_PUBLIC_KEY")?.startsWith(
-                        "0x",
-                    ))) &&
-            getSecret(character, "SOLANA_ADMIN_PUBLIC_KEY") &&
-            getSecret(character, "SOLANA_PRIVATE_KEY") &&
-            getSecret(character, "SOLANA_ADMIN_PRIVATE_KEY")
-                ? nftGenerationPlugin
-                : null,
-            getSecret(character, "ZEROG_PRIVATE_KEY") ? zgPlugin : null,
-            getSecret(character, "COINMARKETCAP_API_KEY")
-                ? coinmarketcapPlugin
-                : null,
-            getSecret(character, "COINBASE_COMMERCE_KEY")
-                ? coinbaseCommercePlugin
-                : null,
-            getSecret(character, "FAL_API_KEY") ||
-            getSecret(character, "OPENAI_API_KEY") ||
-            getSecret(character, "VENICE_API_KEY") ||
-            getSecret(character, "NVIDIA_API_KEY") ||
-            getSecret(character, "NINETEEN_AI_API_KEY") ||
-            getSecret(character, "HEURIST_API_KEY") ||
-            getSecret(character, "LIVEPEER_GATEWAY_URL")
-                ? imageGenerationPlugin
-                : null,
-            getSecret(character, "FAL_API_KEY") ? ThreeDGenerationPlugin : null,
-            ...(getSecret(character, "COINBASE_API_KEY") &&
-            getSecret(character, "COINBASE_PRIVATE_KEY")
-                ? [
-                      coinbaseMassPaymentsPlugin,
-                      tradePlugin,
-                      tokenContractPlugin,
-                      advancedTradePlugin,
-                  ]
-                : []),
-            ...(teeMode !== TEEMode.OFF && walletSecretSalt ? [teePlugin] : []),
-            teeMode !== TEEMode.OFF &&
-            walletSecretSalt &&
-            getSecret(character, "VLOG")
-                ? verifiableLogPlugin
-                : null,
-            getSecret(character, "SGX") ? sgxPlugin : null,
-            getSecret(character, "ENABLE_TEE_LOG") &&
-            ((teeMode !== TEEMode.OFF && walletSecretSalt) ||
-                getSecret(character, "SGX"))
-                ? teeLogPlugin
-                : null,
-            getSecret(character, "OMNIFLIX_API_URL") &&
-            getSecret(character, "OMNIFLIX_MNEMONIC")
-                ? OmniflixPlugin
-                : null,
-            getSecret(character, "COINBASE_API_KEY") &&
-            getSecret(character, "COINBASE_PRIVATE_KEY") &&
-            getSecret(character, "COINBASE_NOTIFICATION_URI")
-                ? webhookPlugin
-                : null,
-            goatPlugin,
-            getSecret(character, "COINGECKO_API_KEY") ||
-            getSecret(character, "COINGECKO_PRO_API_KEY")
-                ? coingeckoPlugin
-                : null,
-            getSecret(character, "EVM_PROVIDER_URL") ? goatPlugin : null,
-            getSecret(character, "ABSTRACT_PRIVATE_KEY")
-                ? abstractPlugin
-                : null,
-            getSecret(character, "B2_PRIVATE_KEY") ? b2Plugin : null,
-            getSecret(character, "BINANCE_API_KEY") &&
-            getSecret(character, "BINANCE_SECRET_KEY")
-                ? binancePlugin
-                : null,
-            getSecret(character, "FLOW_ADDRESS") &&
-            getSecret(character, "FLOW_PRIVATE_KEY")
-                ? flowPlugin
-                : null,
-            getSecret(character, "LENS_ADDRESS") &&
-            getSecret(character, "LENS_PRIVATE_KEY")
-                ? lensPlugin
-                : null,
-            getSecret(character, "APTOS_PRIVATE_KEY") ? aptosPlugin : null,
-            getSecret(character, "MVX_PRIVATE_KEY") ? multiversxPlugin : null,
-            getSecret(character, "ZKSYNC_PRIVATE_KEY") ? zksyncEraPlugin : null,
-            getSecret(character, "CRONOSZKEVM_PRIVATE_KEY")
-                ? cronosZkEVMPlugin
-                : null,
-            getSecret(character, "TEE_MARLIN") ? teeMarlinPlugin : null,
-            getSecret(character, "TON_PRIVATE_KEY") ? tonPlugin : null,
-            getSecret(character, "THIRDWEB_SECRET_KEY") ? thirdwebPlugin : null,
-            getSecret(character, "SUI_PRIVATE_KEY") ? suiPlugin : null,
-            getSecret(character, "STORY_PRIVATE_KEY") ? storyPlugin : null,
-            getSecret(character, "SQUID_SDK_URL") &&
-            getSecret(character, "SQUID_INTEGRATOR_ID") &&
-            getSecret(character, "SQUID_EVM_ADDRESS") &&
-            getSecret(character, "SQUID_EVM_PRIVATE_KEY") &&
-            getSecret(character, "SQUID_API_THROTTLE_INTERVAL")
-                ? squidRouterPlugin
-                : null,
-            getSecret(character, "FUEL_PRIVATE_KEY") ? fuelPlugin : null,
-            getSecret(character, "AVALANCHE_PRIVATE_KEY")
-                ? avalanchePlugin
-                : null,
-            getSecret(character, "BIRDEYE_API_KEY") ? birdeyePlugin : null,
-            getSecret(character, "ECHOCHAMBERS_API_URL") &&
-            getSecret(character, "ECHOCHAMBERS_API_KEY")
-                ? echoChambersPlugin
-                : null,
-            getSecret(character, "LETZAI_API_KEY") ? letzAIPlugin : null,
-            getSecret(character, "STARGAZE_ENDPOINT") ? stargazePlugin : null,
-            getSecret(character, "GIPHY_API_KEY") ? giphyPlugin : null,
-            getSecret(character, "PASSPORT_API_KEY")
-                ? gitcoinPassportPlugin
-                : null,
-            getSecret(character, "GENLAYER_PRIVATE_KEY")
-                ? genLayerPlugin
-                : null,
-            getSecret(character, "AVAIL_SEED") &&
-            getSecret(character, "AVAIL_APP_ID")
-                ? availPlugin
-                : null,
-            getSecret(character, "OPEN_WEATHER_API_KEY")
-                ? openWeatherPlugin
-                : null,
-            getSecret(character, "OBSIDIAN_API_TOKEN") ? obsidianPlugin : null,
-            getSecret(character, "ARTHERA_PRIVATE_KEY")?.startsWith("0x")
-                ? artheraPlugin
-                : null,
-            getSecret(character, "ALLORA_API_KEY") ? alloraPlugin : null,
-            getSecret(character, "HYPERLIQUID_PRIVATE_KEY")
-                ? hyperliquidPlugin
-                : null,
-            getSecret(character, "HYPERLIQUID_TESTNET")
-                ? hyperliquidPlugin
-                : null,
-            getSecret(character, "AKASH_MNEMONIC") &&
-            getSecret(character, "AKASH_WALLET_ADDRESS")
-                ? akashPlugin
-                : null,
-            getSecret(character, "CHAINBASE_API_KEY") ? chainbasePlugin : null,
-            getSecret(character, "QUAI_PRIVATE_KEY") ? quaiPlugin : null,
-            getSecret(character, "RESERVOIR_API_KEY")
-                ? createNFTCollectionsPlugin()
-                : null,
-            getSecret(character, "ZERO_EX_API_KEY") ? zxPlugin : null,
-            getSecret(character, "DKG_PRIVATE_KEY") ? dkgPlugin : null,
-            getSecret(character, "PYTH_TESTNET_PROGRAM_KEY") ||
-            getSecret(character, "PYTH_MAINNET_PROGRAM_KEY")
-                ? pythDataPlugin
-                : null,
-            getSecret(character, "LND_TLS_CERT") &&
-            getSecret(character, "LND_MACAROON") &&
-            getSecret(character, "LND_SOCKET")
-                ? lightningPlugin
-                : null,
-            getSecret(character, "OPENAI_API_KEY") &&
-            parseBooleanFromText(
-                getSecret(character, "ENABLE_OPEN_AI_COMMUNITY_PLUGIN"),
-            )
-                ? openaiPlugin
-                : null,
-            getSecret(character, "DEVIN_API_TOKEN") ? devinPlugin : null,
-            getSecret(character, "INITIA_PRIVATE_KEY") ? initiaPlugin : null,
-            getSecret(character, "HOLDSTATION_PRIVATE_KEY")
-                ? holdstationPlugin
-                : null,
-            getSecret(character, "NVIDIA_NIM_API_KEY") ||
-            getSecret(character, "NVIDIA_NGC_API_KEY")
-                ? nvidiaNimPlugin
-                : null,
-            getSecret(character, "INITIA_PRIVATE_KEY") &&
-            getSecret(character, "INITIA_NODE_URL")
-                ? initiaPlugin
-                : null,
-            getSecret(character, "BNB_PRIVATE_KEY") ||
-            getSecret(character, "BNB_PUBLIC_KEY")?.startsWith("0x")
-                ? bnbPlugin
-                : null,
-<<<<<<< HEAD
-            (getSecret(character, "EMAIL_INCOMING_USER") &&
-                getSecret(character, "EMAIL_INCOMING_PASS")) ||
-            (getSecret(character, "EMAIL_OUTGOING_USER") &&
-                getSecret(character, "EMAIL_OUTGOING_PASS"))
-                ? emailPlugin
-                : null,
-=======
-            getSecret(character, "EMAIL_INCOMING_USER") && getSecret(character, "EMAIL_INCOMING_PASS") ||
-            getSecret(character, "EMAIL_OUTGOING_USER") && getSecret(character, "EMAIL_OUTGOING_PASS") ?
-            emailPlugin : null,
-            getSecret(character, "SEI_PRIVATE_KEY")
-            ? seiPlugin
-            : null,
->>>>>>> 03057485
-            getSecret(character, "HYPERBOLIC_API_KEY")
-                ? hyperbolicPlugin
-                : null,
-            getSecret(character, "SUNO_API_KEY") ? sunoPlugin : null,
-            getSecret(character, "UDIO_AUTH_TOKEN") ? udioPlugin : null,
-<<<<<<< HEAD
-            getSecret(character, "IMGFLIP_USERNAME") &&
-            getSecret(character, "IMGFLIP_PASSWORD")
-                ? imgflipPlugin
-                : null,
-=======
-            getSecret(character, "FUNDING_PRIVATE_KEY") && getSecret(character, "EVM_RPC_URL") ? litPlugin : null            ,
->>>>>>> 03057485
-        ].filter(Boolean),
-        providers: [],
-        managers: [],
-        cacheManager: cache,
-        fetch: logFetch,
-        verifiableInferenceAdapter,
-    });
+	return character.settings?.secrets?.[secret] || process.env[secret]
+}
+
+let nodePlugin: any | undefined
+
+export async function createAgent(character: Character, db: IDatabaseAdapter, cache: ICacheManager, token: string): Promise<AgentRuntime> {
+	elizaLogger.log(`Creating runtime for character ${character.name}`)
+
+	nodePlugin ??= createNodePlugin()
+
+	const teeMode = getSecret(character, "TEE_MODE") || "OFF"
+	const walletSecretSalt = getSecret(character, "WALLET_SECRET_SALT")
+
+	// Validate TEE configuration
+	if (teeMode !== TEEMode.OFF && !walletSecretSalt) {
+		elizaLogger.error("A WALLET_SECRET_SALT required when TEE_MODE is enabled")
+		throw new Error("Invalid TEE configuration")
+	}
+
+	let goatPlugin: any | undefined
+
+	if (getSecret(character, "EVM_PRIVATE_KEY")) {
+		goatPlugin = await createGoatPlugin((secret) => getSecret(character, secret))
+	}
+
+	// Initialize Reclaim adapter if environment variables are present
+	// let verifiableInferenceAdapter;
+	// if (
+	//     process.env.RECLAIM_APP_ID &&
+	//     process.env.RECLAIM_APP_SECRET &&
+	//     process.env.VERIFIABLE_INFERENCE_ENABLED === "true"
+	// ) {
+	//     verifiableInferenceAdapter = new ReclaimAdapter({
+	//         appId: process.env.RECLAIM_APP_ID,
+	//         appSecret: process.env.RECLAIM_APP_SECRET,
+	//         modelProvider: character.modelProvider,
+	//         token,
+	//     });
+	//     elizaLogger.log("Verifiable inference adapter initialized");
+	// }
+	// Initialize Opacity adapter if environment variables are present
+	let verifiableInferenceAdapter
+	if (process.env.OPACITY_TEAM_ID && process.env.OPACITY_CLOUDFLARE_NAME && process.env.OPACITY_PROVER_URL && process.env.VERIFIABLE_INFERENCE_ENABLED === "true") {
+		verifiableInferenceAdapter = new OpacityAdapter({
+			teamId: process.env.OPACITY_TEAM_ID,
+			teamName: process.env.OPACITY_CLOUDFLARE_NAME,
+			opacityProverUrl: process.env.OPACITY_PROVER_URL,
+			modelProvider: character.modelProvider,
+			token: token,
+		})
+		elizaLogger.log("Verifiable inference adapter initialized")
+		elizaLogger.log("teamId", process.env.OPACITY_TEAM_ID)
+		elizaLogger.log("teamName", process.env.OPACITY_CLOUDFLARE_NAME)
+		elizaLogger.log("opacityProverUrl", process.env.OPACITY_PROVER_URL)
+		elizaLogger.log("modelProvider", character.modelProvider)
+		elizaLogger.log("token", token)
+	}
+	if (process.env.PRIMUS_APP_ID && process.env.PRIMUS_APP_SECRET && process.env.VERIFIABLE_INFERENCE_ENABLED === "true") {
+		verifiableInferenceAdapter = new PrimusAdapter({
+			appId: process.env.PRIMUS_APP_ID,
+			appSecret: process.env.PRIMUS_APP_SECRET,
+			attMode: "proxytls",
+			modelProvider: character.modelProvider,
+			token,
+		})
+		elizaLogger.log("Verifiable inference primus adapter initialized")
+	}
+
+	return new AgentRuntime({
+		databaseAdapter: db,
+		token,
+		modelProvider: character.modelProvider,
+		evaluators: [],
+		character,
+		// character.plugins are handled when clients are added
+		plugins: [
+			getSecret(character, "IQ_WALLET_ADDRESS") && getSecret(character, "IQSOlRPC") ? elizaCodeinPlugin : null,
+			bootstrapPlugin,
+			getSecret(character, "CDP_API_KEY_NAME") && getSecret(character, "CDP_API_KEY_PRIVATE_KEY") && getSecret(character, "CDP_AGENT_KIT_NETWORK") ? agentKitPlugin : null,
+			getSecret(character, "DEXSCREENER_API_KEY") ? dexScreenerPlugin : null,
+			getSecret(character, "FOOTBALL_API_KEY") ? footballPlugin : null,
+			getSecret(character, "CONFLUX_CORE_PRIVATE_KEY") ? confluxPlugin : null,
+			nodePlugin,
+			getSecret(character, "ROUTER_NITRO_EVM_PRIVATE_KEY") && getSecret(character, "ROUTER_NITRO_EVM_ADDRESS") ? nitroPlugin : null,
+			getSecret(character, "TAVILY_API_KEY") ? webSearchPlugin : null,
+			getSecret(character, "SOLANA_PUBLIC_KEY") || (getSecret(character, "WALLET_PUBLIC_KEY") && !getSecret(character, "WALLET_PUBLIC_KEY")?.startsWith("0x")) ? solanaPlugin : null,
+			getSecret(character, "SOLANA_PRIVATE_KEY") ? solanaAgentkitPlugin : null,
+			getSecret(character, "AUTONOME_JWT_TOKEN") ? autonomePlugin : null,
+			(getSecret(character, "NEAR_ADDRESS") || getSecret(character, "NEAR_WALLET_PUBLIC_KEY")) && getSecret(character, "NEAR_WALLET_SECRET_KEY") ? nearPlugin : null,
+			getSecret(character, "EVM_PUBLIC_KEY") || (getSecret(character, "WALLET_PUBLIC_KEY") && getSecret(character, "WALLET_PUBLIC_KEY")?.startsWith("0x")) ? evmPlugin : null,
+			(getSecret(character, "EVM_PUBLIC_KEY") || getSecret(character, "INJECTIVE_PUBLIC_KEY")) && getSecret(character, "INJECTIVE_PRIVATE_KEY") ? injectivePlugin : null,
+			getSecret(character, "COSMOS_RECOVERY_PHRASE") && getSecret(character, "COSMOS_AVAILABLE_CHAINS") && createCosmosPlugin(),
+			(getSecret(character, "SOLANA_PUBLIC_KEY") || (getSecret(character, "WALLET_PUBLIC_KEY") && !getSecret(character, "WALLET_PUBLIC_KEY")?.startsWith("0x"))) &&
+			getSecret(character, "SOLANA_ADMIN_PUBLIC_KEY") &&
+			getSecret(character, "SOLANA_PRIVATE_KEY") &&
+			getSecret(character, "SOLANA_ADMIN_PRIVATE_KEY")
+				? nftGenerationPlugin
+				: null,
+			getSecret(character, "ZEROG_PRIVATE_KEY") ? zgPlugin : null,
+			getSecret(character, "COINMARKETCAP_API_KEY") ? coinmarketcapPlugin : null,
+			getSecret(character, "COINBASE_COMMERCE_KEY") ? coinbaseCommercePlugin : null,
+			getSecret(character, "FAL_API_KEY") ||
+			getSecret(character, "OPENAI_API_KEY") ||
+			getSecret(character, "VENICE_API_KEY") ||
+			getSecret(character, "NVIDIA_API_KEY") ||
+			getSecret(character, "NINETEEN_AI_API_KEY") ||
+			getSecret(character, "HEURIST_API_KEY") ||
+			getSecret(character, "LIVEPEER_GATEWAY_URL")
+				? imageGenerationPlugin
+				: null,
+			getSecret(character, "FAL_API_KEY") ? ThreeDGenerationPlugin : null,
+			...(getSecret(character, "COINBASE_API_KEY") && getSecret(character, "COINBASE_PRIVATE_KEY") ? [coinbaseMassPaymentsPlugin, tradePlugin, tokenContractPlugin, advancedTradePlugin] : []),
+			...(teeMode !== TEEMode.OFF && walletSecretSalt ? [teePlugin] : []),
+			teeMode !== TEEMode.OFF && walletSecretSalt && getSecret(character, "VLOG") ? verifiableLogPlugin : null,
+			getSecret(character, "SGX") ? sgxPlugin : null,
+			getSecret(character, "ENABLE_TEE_LOG") && ((teeMode !== TEEMode.OFF && walletSecretSalt) || getSecret(character, "SGX")) ? teeLogPlugin : null,
+			getSecret(character, "OMNIFLIX_API_URL") && getSecret(character, "OMNIFLIX_MNEMONIC") ? OmniflixPlugin : null,
+			getSecret(character, "COINBASE_API_KEY") && getSecret(character, "COINBASE_PRIVATE_KEY") && getSecret(character, "COINBASE_NOTIFICATION_URI") ? webhookPlugin : null,
+			goatPlugin,
+			getSecret(character, "COINGECKO_API_KEY") || getSecret(character, "COINGECKO_PRO_API_KEY") ? coingeckoPlugin : null,
+			getSecret(character, "EVM_PROVIDER_URL") ? goatPlugin : null,
+			getSecret(character, "ABSTRACT_PRIVATE_KEY") ? abstractPlugin : null,
+			getSecret(character, "B2_PRIVATE_KEY") ? b2Plugin : null,
+			getSecret(character, "BINANCE_API_KEY") && getSecret(character, "BINANCE_SECRET_KEY") ? binancePlugin : null,
+			getSecret(character, "FLOW_ADDRESS") && getSecret(character, "FLOW_PRIVATE_KEY") ? flowPlugin : null,
+			getSecret(character, "LENS_ADDRESS") && getSecret(character, "LENS_PRIVATE_KEY") ? lensPlugin : null,
+			getSecret(character, "APTOS_PRIVATE_KEY") ? aptosPlugin : null,
+			getSecret(character, "MVX_PRIVATE_KEY") ? multiversxPlugin : null,
+			getSecret(character, "ZKSYNC_PRIVATE_KEY") ? zksyncEraPlugin : null,
+			getSecret(character, "CRONOSZKEVM_PRIVATE_KEY") ? cronosZkEVMPlugin : null,
+			getSecret(character, "TEE_MARLIN") ? teeMarlinPlugin : null,
+			getSecret(character, "TON_PRIVATE_KEY") ? tonPlugin : null,
+			getSecret(character, "THIRDWEB_SECRET_KEY") ? thirdwebPlugin : null,
+			getSecret(character, "SUI_PRIVATE_KEY") ? suiPlugin : null,
+			getSecret(character, "STORY_PRIVATE_KEY") ? storyPlugin : null,
+			getSecret(character, "SQUID_SDK_URL") && getSecret(character, "SQUID_INTEGRATOR_ID") && getSecret(character, "SQUID_EVM_ADDRESS") && getSecret(character, "SQUID_EVM_PRIVATE_KEY") && getSecret(character, "SQUID_API_THROTTLE_INTERVAL")
+				? squidRouterPlugin
+				: null,
+			getSecret(character, "FUEL_PRIVATE_KEY") ? fuelPlugin : null,
+			getSecret(character, "AVALANCHE_PRIVATE_KEY") ? avalanchePlugin : null,
+			getSecret(character, "BIRDEYE_API_KEY") ? birdeyePlugin : null,
+			getSecret(character, "ECHOCHAMBERS_API_URL") && getSecret(character, "ECHOCHAMBERS_API_KEY") ? echoChambersPlugin : null,
+			getSecret(character, "LETZAI_API_KEY") ? letzAIPlugin : null,
+			getSecret(character, "STARGAZE_ENDPOINT") ? stargazePlugin : null,
+			getSecret(character, "GIPHY_API_KEY") ? giphyPlugin : null,
+			getSecret(character, "PASSPORT_API_KEY") ? gitcoinPassportPlugin : null,
+			getSecret(character, "GENLAYER_PRIVATE_KEY") ? genLayerPlugin : null,
+			getSecret(character, "AVAIL_SEED") && getSecret(character, "AVAIL_APP_ID") ? availPlugin : null,
+			getSecret(character, "OPEN_WEATHER_API_KEY") ? openWeatherPlugin : null,
+			getSecret(character, "OBSIDIAN_API_TOKEN") ? obsidianPlugin : null,
+			getSecret(character, "ARTHERA_PRIVATE_KEY")?.startsWith("0x") ? artheraPlugin : null,
+			getSecret(character, "ALLORA_API_KEY") ? alloraPlugin : null,
+			getSecret(character, "HYPERLIQUID_PRIVATE_KEY") ? hyperliquidPlugin : null,
+			getSecret(character, "HYPERLIQUID_TESTNET") ? hyperliquidPlugin : null,
+			getSecret(character, "AKASH_MNEMONIC") && getSecret(character, "AKASH_WALLET_ADDRESS") ? akashPlugin : null,
+			getSecret(character, "CHAINBASE_API_KEY") ? chainbasePlugin : null,
+			getSecret(character, "QUAI_PRIVATE_KEY") ? quaiPlugin : null,
+			getSecret(character, "RESERVOIR_API_KEY") ? createNFTCollectionsPlugin() : null,
+			getSecret(character, "ZERO_EX_API_KEY") ? zxPlugin : null,
+			getSecret(character, "DKG_PRIVATE_KEY") ? dkgPlugin : null,
+			getSecret(character, "PYTH_TESTNET_PROGRAM_KEY") || getSecret(character, "PYTH_MAINNET_PROGRAM_KEY") ? pythDataPlugin : null,
+			getSecret(character, "LND_TLS_CERT") && getSecret(character, "LND_MACAROON") && getSecret(character, "LND_SOCKET") ? lightningPlugin : null,
+			getSecret(character, "OPENAI_API_KEY") && parseBooleanFromText(getSecret(character, "ENABLE_OPEN_AI_COMMUNITY_PLUGIN")) ? openaiPlugin : null,
+			getSecret(character, "DEVIN_API_TOKEN") ? devinPlugin : null,
+			getSecret(character, "INITIA_PRIVATE_KEY") ? initiaPlugin : null,
+			getSecret(character, "HOLDSTATION_PRIVATE_KEY") ? holdstationPlugin : null,
+			getSecret(character, "NVIDIA_NIM_API_KEY") || getSecret(character, "NVIDIA_NGC_API_KEY") ? nvidiaNimPlugin : null,
+			getSecret(character, "INITIA_PRIVATE_KEY") && getSecret(character, "INITIA_NODE_URL") ? initiaPlugin : null,
+			getSecret(character, "BNB_PRIVATE_KEY") || getSecret(character, "BNB_PUBLIC_KEY")?.startsWith("0x") ? bnbPlugin : null,
+			(getSecret(character, "EMAIL_INCOMING_USER") && getSecret(character, "EMAIL_INCOMING_PASS")) || (getSecret(character, "EMAIL_OUTGOING_USER") && getSecret(character, "EMAIL_OUTGOING_PASS")) ? emailPlugin : null,
+			getSecret(character, "SEI_PRIVATE_KEY") ? seiPlugin : null,
+			getSecret(character, "HYPERBOLIC_API_KEY") ? hyperbolicPlugin : null,
+			getSecret(character, "SUNO_API_KEY") ? sunoPlugin : null,
+			getSecret(character, "UDIO_AUTH_TOKEN") ? udioPlugin : null,
+			getSecret(character, "IMGFLIP_USERNAME") && getSecret(character, "IMGFLIP_PASSWORD") ? imgflipPlugin : null,
+			getSecret(character, "FUNDING_PRIVATE_KEY") && getSecret(character, "EVM_RPC_URL") ? litPlugin : null,
+		].filter(Boolean),
+		providers: [],
+		managers: [],
+		cacheManager: cache,
+		fetch: logFetch,
+		verifiableInferenceAdapter,
+	})
 }
 
 function initializeFsCache(baseDir: string, character: Character) {
-    if (!character?.id) {
-        throw new Error(
-            "initializeFsCache requires id to be set in character definition",
-        );
-    }
-    const cacheDir = path.resolve(baseDir, character.id, "cache");
-
-    const cache = new CacheManager(new FsCacheAdapter(cacheDir));
-    return cache;
+	if (!character?.id) {
+		throw new Error("initializeFsCache requires id to be set in character definition")
+	}
+	const cacheDir = path.resolve(baseDir, character.id, "cache")
+
+	const cache = new CacheManager(new FsCacheAdapter(cacheDir))
+	return cache
 }
 
 function initializeDbCache(character: Character, db: IDatabaseCacheAdapter) {
-    if (!character?.id) {
-        throw new Error(
-            "initializeFsCache requires id to be set in character definition",
-        );
-    }
-    const cache = new CacheManager(new DbCacheAdapter(db, character.id));
-    return cache;
-}
-
-function initializeCache(
-    cacheStore: string,
-    character: Character,
-    baseDir?: string,
-    db?: IDatabaseCacheAdapter,
-) {
-    switch (cacheStore) {
-        case CacheStore.REDIS:
-            if (process.env.REDIS_URL) {
-                elizaLogger.info("Connecting to Redis...");
-                const redisClient = new RedisClient(process.env.REDIS_URL);
-                if (!character?.id) {
-                    throw new Error(
-                        "CacheStore.REDIS requires id to be set in character definition",
-                    );
-                }
-                return new CacheManager(
-                    new DbCacheAdapter(redisClient, character.id), // Using DbCacheAdapter since RedisClient also implements IDatabaseCacheAdapter
-                );
-            } else {
-                throw new Error("REDIS_URL environment variable is not set.");
-            }
-
-        case CacheStore.DATABASE:
-            if (db) {
-                elizaLogger.info("Using Database Cache...");
-                return initializeDbCache(character, db);
-            } else {
-                throw new Error(
-                    "Database adapter is not provided for CacheStore.Database.",
-                );
-            }
-
-        case CacheStore.FILESYSTEM:
-            elizaLogger.info("Using File System Cache...");
-            if (!baseDir) {
-                throw new Error(
-                    "baseDir must be provided for CacheStore.FILESYSTEM.",
-                );
-            }
-            return initializeFsCache(baseDir, character);
-
-        default:
-            throw new Error(
-                `Invalid cache store: ${cacheStore} or required configuration missing.`,
-            );
-    }
-}
-
-async function startAgent(
-    character: Character,
-    directClient: DirectClient,
-): Promise<AgentRuntime> {
-    let db: IDatabaseAdapter & IDatabaseCacheAdapter;
-    try {
-        character.id ??= stringToUuid(character.name);
-        character.username ??= character.name;
-
-        const token = getTokenForProvider(character.modelProvider, character);
-        const dataDir = path.join(__dirname, "../data");
-
-        if (!fs.existsSync(dataDir)) {
-            fs.mkdirSync(dataDir, { recursive: true });
-        }
-
-        db = initializeDatabase(dataDir) as IDatabaseAdapter &
-            IDatabaseCacheAdapter;
-
-        await db.init();
-
-        const cache = initializeCache(
-            process.env.CACHE_STORE ?? CacheStore.DATABASE,
-            character,
-            "",
-            db,
-        ); // "" should be replaced with dir for file system caching. THOUGHTS: might probably make this into an env
-        const runtime: AgentRuntime = await createAgent(
-            character,
-            db,
-            cache,
-            token,
-        );
-
-        // start services/plugins/process knowledge
-        await runtime.initialize();
-
-        // start assigned clients
-        runtime.clients = await initializeClients(character, runtime);
-
-        // add to container
-        directClient.registerAgent(runtime);
-
-        // report to console
-        elizaLogger.debug(`Started ${character.name} as ${runtime.agentId}`);
-
-        return runtime;
-    } catch (error) {
-        elizaLogger.error(
-            `Error starting agent for character ${character.name}:`,
-            error,
-        );
-        elizaLogger.error(error);
-        if (db) {
-            await db.close();
-        }
-        throw error;
-    }
+	if (!character?.id) {
+		throw new Error("initializeFsCache requires id to be set in character definition")
+	}
+	const cache = new CacheManager(new DbCacheAdapter(db, character.id))
+	return cache
+}
+
+function initializeCache(cacheStore: string, character: Character, baseDir?: string, db?: IDatabaseCacheAdapter) {
+	switch (cacheStore) {
+		case CacheStore.REDIS:
+			if (process.env.REDIS_URL) {
+				elizaLogger.info("Connecting to Redis...")
+				const redisClient = new RedisClient(process.env.REDIS_URL)
+				if (!character?.id) {
+					throw new Error("CacheStore.REDIS requires id to be set in character definition")
+				}
+				return new CacheManager(
+					new DbCacheAdapter(redisClient, character.id) // Using DbCacheAdapter since RedisClient also implements IDatabaseCacheAdapter
+				)
+			} else {
+				throw new Error("REDIS_URL environment variable is not set.")
+			}
+
+		case CacheStore.DATABASE:
+			if (db) {
+				elizaLogger.info("Using Database Cache...")
+				return initializeDbCache(character, db)
+			} else {
+				throw new Error("Database adapter is not provided for CacheStore.Database.")
+			}
+
+		case CacheStore.FILESYSTEM:
+			elizaLogger.info("Using File System Cache...")
+			if (!baseDir) {
+				throw new Error("baseDir must be provided for CacheStore.FILESYSTEM.")
+			}
+			return initializeFsCache(baseDir, character)
+
+		default:
+			throw new Error(`Invalid cache store: ${cacheStore} or required configuration missing.`)
+	}
+}
+
+async function startAgent(character: Character, directClient: DirectClient): Promise<AgentRuntime> {
+	let db: IDatabaseAdapter & IDatabaseCacheAdapter
+	try {
+		character.id ??= stringToUuid(character.name)
+		character.username ??= character.name
+
+		const token = getTokenForProvider(character.modelProvider, character)
+		const dataDir = path.join(__dirname, "../data")
+
+		if (!fs.existsSync(dataDir)) {
+			fs.mkdirSync(dataDir, { recursive: true })
+		}
+
+		db = initializeDatabase(dataDir) as IDatabaseAdapter & IDatabaseCacheAdapter
+
+		await db.init()
+
+		const cache = initializeCache(process.env.CACHE_STORE ?? CacheStore.DATABASE, character, "", db) // "" should be replaced with dir for file system caching. THOUGHTS: might probably make this into an env
+		const runtime: AgentRuntime = await createAgent(character, db, cache, token)
+
+		// start services/plugins/process knowledge
+		await runtime.initialize()
+
+		// start assigned clients
+		runtime.clients = await initializeClients(character, runtime)
+
+		// add to container
+		directClient.registerAgent(runtime)
+
+		// report to console
+		elizaLogger.debug(`Started ${character.name} as ${runtime.agentId}`)
+
+		return runtime
+	} catch (error) {
+		elizaLogger.error(`Error starting agent for character ${character.name}:`, error)
+		elizaLogger.error(error)
+		if (db) {
+			await db.close()
+		}
+		throw error
+	}
 }
 
 const checkPortAvailable = (port: number): Promise<boolean> => {
-    return new Promise((resolve) => {
-        const server = net.createServer();
-
-        server.once("error", (err: NodeJS.ErrnoException) => {
-            if (err.code === "EADDRINUSE") {
-                resolve(false);
-            }
-        });
-
-        server.once("listening", () => {
-            server.close();
-            resolve(true);
-        });
-
-        server.listen(port);
-    });
-};
-
-const hasValidRemoteUrls = () =>
-    process.env.REMOTE_CHARACTER_URLS &&
-    process.env.REMOTE_CHARACTER_URLS !== "" &&
-    process.env.REMOTE_CHARACTER_URLS.startsWith("http");
+	return new Promise((resolve) => {
+		const server = net.createServer()
+
+		server.once("error", (err: NodeJS.ErrnoException) => {
+			if (err.code === "EADDRINUSE") {
+				resolve(false)
+			}
+		})
+
+		server.once("listening", () => {
+			server.close()
+			resolve(true)
+		})
+
+		server.listen(port)
+	})
+}
+
+const hasValidRemoteUrls = () => process.env.REMOTE_CHARACTER_URLS && process.env.REMOTE_CHARACTER_URLS !== "" && process.env.REMOTE_CHARACTER_URLS.startsWith("http")
 
 const startAgents = async () => {
-    const directClient = new DirectClient();
-    let serverPort = Number.parseInt(settings.SERVER_PORT || "3000");
-    const args = parseArguments();
-    const charactersArg = args.characters || args.character;
-    let characters = [defaultCharacter];
-
-    if (process.env.IQ_WALLET_ADDRESS && process.env.IQSOlRPC) {
-        characters = await loadCharacterFromOnchain();
-    }
-
-    const notOnchainJson = !onchainJson || onchainJson == "null";
-
-    if ((notOnchainJson && charactersArg) || hasValidRemoteUrls()) {
-        characters = await loadCharacters(charactersArg);
-    }
-
-    // Normalize characters for injectable plugins
-    characters = await Promise.all(characters.map(normalizeCharacter));
-
-    try {
-        for (const character of characters) {
-            await startAgent(character, directClient);
-        }
-    } catch (error) {
-        elizaLogger.error("Error starting agents:", error);
-    }
-
-    // Find available port
-    while (!(await checkPortAvailable(serverPort))) {
-        elizaLogger.warn(
-            `Port ${serverPort} is in use, trying ${serverPort + 1}`,
-        );
-        serverPort++;
-    }
-
-    // upload some agent functionality into directClient
-    directClient.startAgent = async (character) => {
-        // Handle plugins
-        character.plugins = await handlePluginImporting(character.plugins);
-
-        // wrap it so we don't have to inject directClient later
-        return startAgent(character, directClient);
-    };
-
-    directClient.loadCharacterTryPath = loadCharacterTryPath;
-    directClient.jsonToCharacter = jsonToCharacter;
-
-    directClient.start(serverPort);
-
-    if (serverPort !== Number.parseInt(settings.SERVER_PORT || "3000")) {
-        elizaLogger.log(`Server started on alternate port ${serverPort}`);
-    }
-
-    elizaLogger.log(
-        "Run `pnpm start:client` to start the client and visit the outputted URL (http://localhost:5173) to chat with your agents. When running multiple agents, use client with different port `SERVER_PORT=3001 pnpm start:client`",
-    );
-};
+	const directClient = new DirectClient()
+	let serverPort = Number.parseInt(settings.SERVER_PORT || "3000")
+	const args = parseArguments()
+	const charactersArg = args.characters || args.character
+	let characters = [defaultCharacter]
+
+	if (process.env.IQ_WALLET_ADDRESS && process.env.IQSOlRPC) {
+		characters = await loadCharacterFromOnchain()
+	}
+
+	const notOnchainJson = !onchainJson || onchainJson == "null"
+
+	if ((notOnchainJson && charactersArg) || hasValidRemoteUrls()) {
+		characters = await loadCharacters(charactersArg)
+	}
+
+	// Normalize characters for injectable plugins
+	characters = await Promise.all(characters.map(normalizeCharacter))
+
+	try {
+		for (const character of characters) {
+			await startAgent(character, directClient)
+		}
+	} catch (error) {
+		elizaLogger.error("Error starting agents:", error)
+	}
+
+	// Find available port
+	while (!(await checkPortAvailable(serverPort))) {
+		elizaLogger.warn(`Port ${serverPort} is in use, trying ${serverPort + 1}`)
+		serverPort++
+	}
+
+	// upload some agent functionality into directClient
+	directClient.startAgent = async (character) => {
+		// Handle plugins
+		character.plugins = await handlePluginImporting(character.plugins)
+
+		// wrap it so we don't have to inject directClient later
+		return startAgent(character, directClient)
+	}
+
+	directClient.loadCharacterTryPath = loadCharacterTryPath
+	directClient.jsonToCharacter = jsonToCharacter
+
+	directClient.start(serverPort)
+
+	if (serverPort !== Number.parseInt(settings.SERVER_PORT || "3000")) {
+		elizaLogger.log(`Server started on alternate port ${serverPort}`)
+	}
+
+	elizaLogger.log("Run `pnpm start:client` to start the client and visit the outputted URL (http://localhost:5173) to chat with your agents. When running multiple agents, use client with different port `SERVER_PORT=3001 pnpm start:client`")
+}
 
 startAgents().catch((error) => {
-    elizaLogger.error("Unhandled error in startAgents:", error);
-    process.exit(1);
-});
+	elizaLogger.error("Unhandled error in startAgents:", error)
+	process.exit(1)
+})
 
 // Prevent unhandled exceptions from crashing the process if desired
-if (
-    process.env.PREVENT_UNHANDLED_EXIT &&
-    parseBooleanFromText(process.env.PREVENT_UNHANDLED_EXIT)
-) {
-    // Handle uncaught exceptions to prevent the process from crashing
-    process.on("uncaughtException", function (err) {
-        console.error("uncaughtException", err);
-    });
-
-    // Handle unhandled rejections to prevent the process from crashing
-    process.on("unhandledRejection", function (err) {
-        console.error("unhandledRejection", err);
-    });
+if (process.env.PREVENT_UNHANDLED_EXIT && parseBooleanFromText(process.env.PREVENT_UNHANDLED_EXIT)) {
+	// Handle uncaught exceptions to prevent the process from crashing
+	process.on("uncaughtException", function (err) {
+		console.error("uncaughtException", err)
+	})
+
+	// Handle unhandled rejections to prevent the process from crashing
+	process.on("unhandledRejection", function (err) {
+		console.error("unhandledRejection", err)
+	})
 }