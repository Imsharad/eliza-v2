--- conflicted
+++ resolved
@@ -56,11 +56,8 @@
 import { TEEMode, teePlugin } from "@elizaos/plugin-tee";
 import { tonPlugin } from "@elizaos/plugin-ton";
 import { zksyncEraPlugin } from "@elizaos/plugin-zksync-era";
-<<<<<<< HEAD
 import { cronosZkEVMPlugin } from "@elizaos/plugin-cronoszkEVM";
-=======
 import { abstractPlugin } from "@elizaos/plugin-abstract";
->>>>>>> cc4af0f9
 import Database from "better-sqlite3";
 import fs from "fs";
 import path from "path";
@@ -185,7 +182,7 @@
 
                 // .id isn't really valid
                 const characterId = character.id || character.name;
-                const characterPrefix = `CHARACTER.${characterId.toUpperCase().replace(/ /g, '_')}.`;
+                const characterPrefix = `CHARACTER.${characterId.toUpperCase().replace(/ /g, "_")}.`;
 
                 const characterSettings = Object.entries(process.env)
                     .filter(([key]) => key.startsWith(characterPrefix))
@@ -198,7 +195,7 @@
                     character.settings = character.settings || {};
                     character.settings.secrets = {
                         ...characterSettings,
-                        ...character.settings.secrets
+                        ...character.settings.secrets,
                     };
                 }
 
@@ -540,9 +537,7 @@
             getSecret(character, "HEURIST_API_KEY")
                 ? imageGenerationPlugin
                 : null,
-            getSecret(character, "FAL_API_KEY") 
-                ? ThreeDGenerationPlugin
-                : null,
+            getSecret(character, "FAL_API_KEY") ? ThreeDGenerationPlugin : null,
             ...(getSecret(character, "COINBASE_API_KEY") &&
             getSecret(character, "COINBASE_PRIVATE_KEY")
                 ? [
