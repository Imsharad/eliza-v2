--- conflicted
+++ resolved
@@ -8,9 +8,8 @@
   stringToUuid,
 } from '@elizaos/core';
 import { Command } from 'commander';
-import * as dotenv from 'dotenv';
+import inquirer from 'inquirer';
 import fs from 'node:fs';
-import os from 'node:os';
 import path, { dirname } from 'node:path';
 import { fileURLToPath } from 'node:url';
 import { character as defaultCharacter } from '../characters/eliza';
@@ -19,14 +18,9 @@
 import { jsonToCharacter, loadCharacterTryPath } from '../server/loader';
 import { loadConfig, saveConfig } from '../utils/config-manager.js';
 import { promptForEnvVars, readEnvFile, writeEnvFile } from '../utils/env-prompt.js';
+import { configureDatabaseSettings, loadEnvironment } from '../utils/get-config';
 import { handleError } from '../utils/handle-error';
 import { installPlugin } from '../utils/install-plugin';
-<<<<<<< HEAD
-import inquirer from 'inquirer';
-import colors from 'yoctocolors';
-=======
-import { configureDatabaseSettings, loadEnvironment } from '../utils/get-config';
->>>>>>> c87b3594
 
 const __filename = fileURLToPath(import.meta.url);
 const __dirname = path.dirname(__filename);
