import { Message } from "@telegraf/types";
import { Context, Telegraf } from "telegraf";

<<<<<<< HEAD
import { composeContext, elizaLogger, ServiceType, composeRandomUser } from "@ai16z/eliza";
import { getEmbeddingZeroVector } from "@ai16z/eliza";
=======
import { composeContext, elizaLogger, ServiceType } from "@elizaos/core";
import { getEmbeddingZeroVector } from "@elizaos/core";
>>>>>>> 4c658d7d
import {
    Content,
    HandlerCallback,
    IAgentRuntime,
    IImageDescriptionService,
    Memory,
    ModelClass,
    State,
    UUID,
    Media,
} from "@elizaos/core";
import { stringToUuid } from "@elizaos/core";

import { generateMessageResponse, generateShouldRespond } from "@elizaos/core";
import { messageCompletionFooter, shouldRespondFooter } from "@elizaos/core";

import { cosineSimilarity } from "./utils";
import {
    MESSAGE_CONSTANTS,
    TIMING_CONSTANTS,
    RESPONSE_CHANCES,
    TEAM_COORDINATION,
} from "./constants";

import fs from "fs";

const MAX_MESSAGE_LENGTH = 4096; // Telegram's max message length

const telegramShouldRespondTemplate =
    `# About {{agentName}}:
{{bio}}

# RESPONSE EXAMPLES
{{user1}}: I just saw a really great movie
{{user2}}: Oh? Which movie?
Result: [IGNORE]

{{agentName}}: Oh, this is my favorite scene
{{user1}}: sick
{{user2}}: wait, why is it your favorite scene
Result: [RESPOND]

{{user1}}: stfu bot
Result: [STOP]

{{user1}}: Hey {{agent}}, can you help me with something
Result: [RESPOND]

{{user1}}: {{agentName}} stfu plz
Result: [STOP]

{{user1}}: i need help
{{agentName}}: how can I help you?
{{user1}}: no. i need help from someone else
Result: [IGNORE]

{{user1}}: Hey {{agent}}, can I ask you a question
{{agentName}}: Sure, what is it
{{user1}}: can you ask claude to create a basic react module that demonstrates a counter
Result: [RESPOND]

{{user1}}: {{agentName}} can you tell me a story
{{agentName}}: uhhh...
{{user1}}: please do it
{{agentName}}: okay
{{agentName}}: once upon a time, in a quaint little village, there was a curious girl named elara
{{user1}}: I'm loving it, keep going
Result: [RESPOND]

{{user1}}: {{agentName}} stop responding plz
Result: [STOP]

{{user1}}: okay, i want to test something. {{agentName}}, can you say marco?
{{agentName}}: marco
{{user1}}: great. okay, now do it again
Result: [RESPOND]

Response options are [RESPOND], [IGNORE] and [STOP].

{{agentName}} is in a room with other users and should only respond when they are being addressed, and should not respond if they are continuing a conversation that is very long.

Respond with [RESPOND] to messages that are directed at {{agentName}}, or participate in conversations that are interesting or relevant to their background.
If a message is not interesting, relevant, or does not directly address {{agentName}}, respond with [IGNORE]

Also, respond with [IGNORE] to messages that are very short or do not contain much information.

If a user asks {{agentName}} to be quiet, respond with [STOP]
If {{agentName}} concludes a conversation and isn't part of the conversation anymore, respond with [STOP]

IMPORTANT: {{agentName}} is particularly sensitive about being annoying, so if there is any doubt, it is better to respond with [IGNORE].
If {{agentName}} is conversing with a user and they have not asked to stop, it is better to respond with [RESPOND].

The goal is to decide whether {{agentName}} should respond to the last message.

{{recentMessages}}

Thread of Tweets You Are Replying To:

{{formattedConversation}}

# INSTRUCTIONS: Choose the option that best describes {{agentName}}'s response to the last message. Ignore messages if they are addressed to someone else.
` + shouldRespondFooter;

const telegramMessageHandlerTemplate =
    // {{goals}}
    `# Action Examples
{{actionExamples}}
(Action examples are for reference only. Do not use the information from them in your response.)

# Knowledge
{{knowledge}}

# Task: Generate dialog and actions for the character {{agentName}}.
About {{agentName}}:
{{bio}}
{{lore}}

Examples of {{agentName}}'s dialog and actions:
{{characterMessageExamples}}

{{providers}}

{{attachments}}

{{actions}}

# Capabilities
Note that {{agentName}} is capable of reading/seeing/hearing various forms of media, including images, videos, audio, plaintext and PDFs. Recent attachments have been included above under the "Attachments" section.

{{messageDirections}}

{{recentMessages}}

# Task: Generate a post/reply in the voice, style and perspective of {{agentName}} (@{{twitterUserName}}) while using the thread of tweets as additional context:
Current Post:
{{currentPost}}
Thread of Tweets You Are Replying To:

{{formattedConversation}}
` + messageCompletionFooter;

interface MessageContext {
    content: string;
    timestamp: number;
}

export type InterestChats = {
    [key: string]: {
        currentHandler: string | undefined;
        lastMessageSent: number;
        messages: { userId: UUID; userName: string; content: Content }[];
        previousContext?: MessageContext;
        contextSimilarityThreshold?: number;
    };
};

export class MessageManager {
    public bot: Telegraf<Context>;
    private runtime: IAgentRuntime;
    private interestChats: InterestChats = {};
    private teamMemberUsernames: Map<string, string> = new Map();

    constructor(bot: Telegraf<Context>, runtime: IAgentRuntime) {
        this.bot = bot;
        this.runtime = runtime;

        this._initializeTeamMemberUsernames().catch((error) =>
            elizaLogger.error(
                "Error initializing team member usernames:",
                error
            )
        );
    }

    private async _initializeTeamMemberUsernames(): Promise<void> {
        if (!this.runtime.character.clientConfig?.telegram?.isPartOfTeam)
            return;

        const teamAgentIds =
            this.runtime.character.clientConfig.telegram.teamAgentIds || [];

        for (const id of teamAgentIds) {
            try {
                const chat = await this.bot.telegram.getChat(id);
                if ("username" in chat && chat.username) {
                    this.teamMemberUsernames.set(id, chat.username);
                    elizaLogger.info(
                        `Cached username for team member ${id}: ${chat.username}`
                    );
                }
            } catch (error) {
                elizaLogger.error(
                    `Error getting username for team member ${id}:`,
                    error
                );
            }
        }
    }

    private _getTeamMemberUsername(id: string): string | undefined {
        return this.teamMemberUsernames.get(id);
    }

    private _getNormalizedUserId(id: string | number): string {
        return id.toString().replace(/[^0-9]/g, "");
    }

    private _isTeamMember(userId: string | number): boolean {
        const teamConfig = this.runtime.character.clientConfig?.telegram;
        if (!teamConfig?.isPartOfTeam || !teamConfig.teamAgentIds) return false;

        const normalizedUserId = this._getNormalizedUserId(userId);
        return teamConfig.teamAgentIds.some(
            (teamId) => this._getNormalizedUserId(teamId) === normalizedUserId
        );
    }

    private _isTeamLeader(): boolean {
        return (
            this.bot.botInfo?.id.toString() ===
            this.runtime.character.clientConfig?.telegram?.teamLeaderId
        );
    }

    private _isTeamCoordinationRequest(content: string): boolean {
        const contentLower = content.toLowerCase();
        return TEAM_COORDINATION.KEYWORDS?.some((keyword) =>
            contentLower.includes(keyword.toLowerCase())
        );
    }

    private _isRelevantToTeamMember(
        content: string,
        chatId: string,
        lastAgentMemory: Memory | null = null
    ): boolean {
        const teamConfig = this.runtime.character.clientConfig?.telegram;

        // Check leader's context based on last message
        if (this._isTeamLeader() && lastAgentMemory?.content.text) {
            const timeSinceLastMessage = Date.now() - lastAgentMemory.createdAt;
            if (timeSinceLastMessage > MESSAGE_CONSTANTS.INTEREST_DECAY_TIME) {
                return false;
            }

            const similarity = cosineSimilarity(
                content.toLowerCase(),
                lastAgentMemory.content.text.toLowerCase()
            );

            return (
                similarity >=
                MESSAGE_CONSTANTS.DEFAULT_SIMILARITY_THRESHOLD_FOLLOW_UPS
            );
        }

        // Check team member keywords
        if (!teamConfig?.teamMemberInterestKeywords?.length) {
            return false; // If no keywords defined, only leader maintains conversation
        }

        // Check if content matches any team member keywords
        return teamConfig.teamMemberInterestKeywords.some((keyword) =>
            content.toLowerCase().includes(keyword.toLowerCase())
        );
    }

    private async _analyzeContextSimilarity(
        currentMessage: string,
        previousContext?: MessageContext,
        agentLastMessage?: string
    ): Promise<number> {
        if (!previousContext) return 1;

        const timeDiff = Date.now() - previousContext.timestamp;
        const timeWeight = Math.max(0, 1 - timeDiff / (5 * 60 * 1000));

        const similarity = cosineSimilarity(
            currentMessage.toLowerCase(),
            previousContext.content.toLowerCase(),
            agentLastMessage?.toLowerCase()
        );

        return similarity * timeWeight;
    }

    private async _shouldRespondBasedOnContext(
        message: Message,
        chatState: InterestChats[string]
    ): Promise<boolean> {
        const messageText =
            "text" in message
                ? message.text
                : "caption" in message
                  ? (message as any).caption
                  : "";

        if (!messageText) return false;

        // Always respond if mentioned
        if (this._isMessageForMe(message)) return true;

        // If we're not the current handler, don't respond
        if (chatState?.currentHandler !== this.bot.botInfo?.id.toString())
            return false;

        // Check if we have messages to compare
        if (!chatState.messages?.length) return false;

        // Get last user message (not from the bot)
        const lastUserMessage = [...chatState.messages].reverse().find(
            (m, index) =>
                index > 0 && // Skip first message (current)
                m.userId !== this.runtime.agentId
        );

        if (!lastUserMessage) return false;

        const lastSelfMemories = await this.runtime.messageManager.getMemories({
            roomId: stringToUuid(
                message.chat.id.toString() + "-" + this.runtime.agentId
            ),
            unique: false,
            count: 5,
        });

        const lastSelfSortedMemories = lastSelfMemories
            ?.filter((m) => m.userId === this.runtime.agentId)
            .sort((a, b) => (b.createdAt || 0) - (a.createdAt || 0));

        // Calculate context similarity
        const contextSimilarity = await this._analyzeContextSimilarity(
            messageText,
            {
                content: lastUserMessage.content.text || "",
                timestamp: Date.now(),
            },
            lastSelfSortedMemories?.[0]?.content?.text
        );

        const similarityThreshold =
            this.runtime.character.clientConfig?.telegram
                ?.messageSimilarityThreshold ||
            chatState.contextSimilarityThreshold ||
            MESSAGE_CONSTANTS.DEFAULT_SIMILARITY_THRESHOLD;

        return contextSimilarity >= similarityThreshold;
    }

    private _isMessageForMe(message: Message): boolean {
        const botUsername = this.bot.botInfo?.username;
        if (!botUsername) return false;

        const messageText =
            "text" in message
                ? message.text
                : "caption" in message
                  ? (message as any).caption
                  : "";
        if (!messageText) return false;

        const isReplyToBot =
            (message as any).reply_to_message?.from?.is_bot === true &&
            (message as any).reply_to_message?.from?.username === botUsername;
        const isMentioned = messageText.includes(`@${botUsername}`);
        const hasUsername = messageText
            .toLowerCase()
            .includes(botUsername.toLowerCase());

        return (
            isReplyToBot ||
            isMentioned ||
            (!this.runtime.character.clientConfig?.telegram
                ?.shouldRespondOnlyToMentions &&
                hasUsername)
        );
    }

    private _checkInterest(chatId: string): boolean {
        const chatState = this.interestChats[chatId];
        if (!chatState) return false;

        const lastMessage = chatState.messages[chatState.messages.length - 1];
        const timeSinceLastMessage = Date.now() - chatState.lastMessageSent;

        if (timeSinceLastMessage > MESSAGE_CONSTANTS.INTEREST_DECAY_TIME) {
            delete this.interestChats[chatId];
            return false;
        } else if (
            timeSinceLastMessage > MESSAGE_CONSTANTS.PARTIAL_INTEREST_DECAY
        ) {
            return this._isRelevantToTeamMember(
                lastMessage?.content.text || "",
                chatId
            );
        }

        // Team leader specific checks
        if (this._isTeamLeader() && chatState.messages.length > 0) {
            if (
                !this._isRelevantToTeamMember(
                    lastMessage?.content.text || "",
                    chatId
                )
            ) {
                const recentTeamResponses = chatState.messages
                    .slice(-3)
                    .some(
                        (m) =>
                            m.userId !== this.runtime.agentId &&
                            this._isTeamMember(m.userId.toString())
                    );

                if (recentTeamResponses) {
                    delete this.interestChats[chatId];
                    return false;
                }
            }
        }

        return true;
    }

    // Process image messages and generate descriptions
    private async processImage(
        message: Message
    ): Promise<{ description: string } | null> {
        try {
            let imageUrl: string | null = null;

            elizaLogger.info(`Telegram Message: ${message}`);

            if ("photo" in message && message.photo?.length > 0) {
                const photo = message.photo[message.photo.length - 1];
                const fileLink = await this.bot.telegram.getFileLink(
                    photo.file_id
                );
                imageUrl = fileLink.toString();
            } else if (
                "document" in message &&
                message.document?.mime_type?.startsWith("image/")
            ) {
                const fileLink = await this.bot.telegram.getFileLink(
                    message.document.file_id
                );
                imageUrl = fileLink.toString();
            }

            if (imageUrl) {
                const imageDescriptionService =
                    this.runtime.getService<IImageDescriptionService>(
                        ServiceType.IMAGE_DESCRIPTION
                    );
                const { title, description } =
                    await imageDescriptionService.describeImage(imageUrl);
                return { description: `[Image: ${title}\n${description}]` };
            }
        } catch (error) {
            console.error("❌ Error processing image:", error);
        }

        return null;
    }

    // Decide if the bot should respond to the message
    private async _shouldRespond(
        message: Message,
        state: State
    ): Promise<boolean> {
        if (
            this.runtime.character.clientConfig?.telegram
                ?.shouldRespondOnlyToMentions
        ) {
            return this._isMessageForMe(message);
        }

        // Respond if bot is mentioned
        if (
            "text" in message &&
            message.text?.includes(`@${this.bot.botInfo?.username}`)
        ) {
            elizaLogger.info(`Bot mentioned`);
            return true;
        }

        // Respond to private chats
        if (message.chat.type === "private") {
            return true;
        }

        // Don't respond to images in group chats
        if (
            "photo" in message ||
            ("document" in message &&
                message.document?.mime_type?.startsWith("image/"))
        ) {
            return false;
        }

        const chatId = message.chat.id.toString();
        const chatState = this.interestChats[chatId];
        const messageText =
            "text" in message
                ? message.text
                : "caption" in message
                  ? (message as any).caption
                  : "";

        // Check if team member has direct interest first
        if (
            this.runtime.character.clientConfig?.discord?.isPartOfTeam &&
            !this._isTeamLeader() &&
            this._isRelevantToTeamMember(messageText, chatId)
        ) {
            return true;
        }

        // Team-based response logic
        if (this.runtime.character.clientConfig?.telegram?.isPartOfTeam) {
            // Team coordination
            if (this._isTeamCoordinationRequest(messageText)) {
                if (this._isTeamLeader()) {
                    return true;
                } else {
                    const randomDelay =
                        Math.floor(
                            Math.random() *
                                (TIMING_CONSTANTS.TEAM_MEMBER_DELAY_MAX -
                                    TIMING_CONSTANTS.TEAM_MEMBER_DELAY_MIN)
                        ) + TIMING_CONSTANTS.TEAM_MEMBER_DELAY_MIN; // 1-3 second random delay
                    await new Promise((resolve) =>
                        setTimeout(resolve, randomDelay)
                    );
                    return true;
                }
            }

            if (
                !this._isTeamLeader() &&
                this._isRelevantToTeamMember(messageText, chatId)
            ) {
                // Add small delay for non-leader responses
                await new Promise((resolve) =>
                    setTimeout(resolve, TIMING_CONSTANTS.TEAM_MEMBER_DELAY)
                ); //1.5 second delay

                // If leader has responded in last few seconds, reduce chance of responding
                if (chatState.messages?.length) {
                    const recentMessages = chatState.messages.slice(
                        -MESSAGE_CONSTANTS.RECENT_MESSAGE_COUNT
                    );
                    const leaderResponded = recentMessages.some(
                        (m) =>
                            m.userId ===
                                this.runtime.character.clientConfig?.telegram
                                    ?.teamLeaderId &&
                            Date.now() - chatState.lastMessageSent < 3000
                    );

                    if (leaderResponded) {
                        // 50% chance to respond if leader just did
                        return Math.random() > RESPONSE_CHANCES.AFTER_LEADER;
                    }
                }

                return true;
            }

            // If I'm the leader but message doesn't match my keywords, add delay and check for team responses
            if (
                this._isTeamLeader() &&
                !this._isRelevantToTeamMember(messageText, chatId)
            ) {
                const randomDelay =
                    Math.floor(
                        Math.random() *
                            (TIMING_CONSTANTS.LEADER_DELAY_MAX -
                                TIMING_CONSTANTS.LEADER_DELAY_MIN)
                    ) + TIMING_CONSTANTS.LEADER_DELAY_MIN; // 2-4 second random delay
                await new Promise((resolve) =>
                    setTimeout(resolve, randomDelay)
                );

                // After delay, check if another team member has already responded
                if (chatState?.messages?.length) {
                    const recentResponses = chatState.messages.slice(
                        -MESSAGE_CONSTANTS.RECENT_MESSAGE_COUNT
                    );
                    const otherTeamMemberResponded = recentResponses.some(
                        (m) =>
                            m.userId !== this.runtime.agentId &&
                            this._isTeamMember(m.userId)
                    );

                    if (otherTeamMemberResponded) {
                        return false;
                    }
                }
            }

            // Update current handler if we're mentioned
            if (this._isMessageForMe(message)) {
                const channelState = this.interestChats[chatId];
                if (channelState) {
                    channelState.currentHandler =
                        this.bot.botInfo?.id.toString();
                    channelState.lastMessageSent = Date.now();
                }
                return true;
            }

            // Don't respond if another teammate is handling the conversation
            if (chatState?.currentHandler) {
                if (
                    chatState.currentHandler !==
                        this.bot.botInfo?.id.toString() &&
                    this._isTeamMember(chatState.currentHandler)
                ) {
                    return false;
                }
            }

            // Natural conversation cadence
            if (!this._isMessageForMe(message) && this.interestChats[chatId]) {
                const recentMessages = this.interestChats[
                    chatId
                ].messages.slice(-MESSAGE_CONSTANTS.CHAT_HISTORY_COUNT);
                const ourMessageCount = recentMessages.filter(
                    (m) => m.userId === this.runtime.agentId
                ).length;

                if (ourMessageCount > 2) {
                    const responseChance = Math.pow(0.5, ourMessageCount - 2);
                    if (Math.random() > responseChance) {
                        return;
                    }
                }
            }
        }

        // Check context-based response for team conversations
        if (chatState?.currentHandler) {
            const shouldRespondContext =
                await this._shouldRespondBasedOnContext(message, chatState);

            if (!shouldRespondContext) {
                return false;
            }
        }

        // Use AI to decide for text or captions
        if ("text" in message || ("caption" in message && message.caption)) {
            const shouldRespondContext = composeContext({
                state,
                template:
                    this.runtime.character.templates
                        ?.telegramShouldRespondTemplate ||
                    this.runtime.character?.templates?.shouldRespondTemplate ||
                    composeRandomUser(telegramShouldRespondTemplate, 2),
            });

            const response = await generateShouldRespond({
                runtime: this.runtime,
                context: shouldRespondContext,
                modelClass: ModelClass.SMALL,
            });

            return response === "RESPOND";
        }

        return false;
    }

    // Send long messages in chunks
    private async sendMessageInChunks(
        ctx: Context,
        content: Content,
        replyToMessageId?: number
    ): Promise<Message.TextMessage[]> {
        if (content.attachments && content.attachments.length > 0) {
            content.attachments.map(async (attachment: Media) => {
                if (attachment.contentType.startsWith("image")) {
                    this.sendImage(ctx, attachment.url, attachment.description);
                }
            });
        } else {
            const chunks = this.splitMessage(content.text);
            const sentMessages: Message.TextMessage[] = [];

            for (let i = 0; i < chunks.length; i++) {
                const chunk = chunks[i];
                const sentMessage = (await ctx.telegram.sendMessage(
                    ctx.chat.id,
                    chunk,
                    {
                        reply_parameters:
                            i === 0 && replyToMessageId
                                ? { message_id: replyToMessageId }
                                : undefined,
                        parse_mode: "Markdown",
                    }
                )) as Message.TextMessage;

                sentMessages.push(sentMessage);
            }

            return sentMessages;
        }
    }

    private async sendImage(
        ctx: Context,
        imagePath: string,
        caption?: string
    ): Promise<void> {
        try {
            if (/^(http|https):\/\//.test(imagePath)) {
                // Handle HTTP URLs
                await ctx.telegram.sendPhoto(ctx.chat.id, imagePath, {
                    caption,
                });
            } else {
                // Handle local file paths
                if (!fs.existsSync(imagePath)) {
                    throw new Error(`File not found: ${imagePath}`);
                }

                const fileStream = fs.createReadStream(imagePath);

                await ctx.telegram.sendPhoto(
                    ctx.chat.id,
                    {
                        source: fileStream,
                    },
                    {
                        caption,
                    }
                );
            }

            elizaLogger.info(`Image sent successfully: ${imagePath}`);
        } catch (error) {
            elizaLogger.error("Error sending image:", error);
        }
    }

    // Split message into smaller parts
    private splitMessage(text: string): string[] {
        const chunks: string[] = [];
        let currentChunk = "";

        const lines = text.split("\n");
        for (const line of lines) {
            if (currentChunk.length + line.length + 1 <= MAX_MESSAGE_LENGTH) {
                currentChunk += (currentChunk ? "\n" : "") + line;
            } else {
                if (currentChunk) chunks.push(currentChunk);
                currentChunk = line;
            }
        }

        if (currentChunk) chunks.push(currentChunk);
        return chunks;
    }

    // Generate a response using AI
    private async _generateResponse(
        message: Memory,
        _state: State,
        context: string
    ): Promise<Content> {
        const { userId, roomId } = message;

        const response = await generateMessageResponse({
            runtime: this.runtime,
            context,
            modelClass: ModelClass.LARGE,
        });

        if (!response) {
            console.error("❌ No response from generateMessageResponse");
            return null;
        }

        await this.runtime.databaseAdapter.log({
            body: { message, context, response },
            userId,
            roomId,
            type: "response",
        });

        return response;
    }

    // Main handler for incoming messages
    public async handleMessage(ctx: Context): Promise<void> {
        if (!ctx.message || !ctx.from) {
            return; // Exit if no message or sender info
        }

        if (
            this.runtime.character.clientConfig?.telegram
                ?.shouldIgnoreBotMessages &&
            ctx.from.is_bot
        ) {
            return;
        }
        if (
            this.runtime.character.clientConfig?.telegram
                ?.shouldIgnoreDirectMessages &&
            ctx.chat?.type === "private"
        ) {
            return;
        }

        const message = ctx.message;
        const chatId = ctx.chat?.id.toString();
        const messageText =
            "text" in message
                ? message.text
                : "caption" in message
                  ? (message as any).caption
                  : "";

        // Add team handling at the start
        if (
            this.runtime.character.clientConfig?.telegram?.isPartOfTeam &&
            !this.runtime.character.clientConfig?.telegram
                ?.shouldRespondOnlyToMentions
        ) {
            const isDirectlyMentioned = this._isMessageForMe(message);
            const hasInterest = this._checkInterest(chatId);

            // Non-leader team member showing interest based on keywords
            if (
                !this._isTeamLeader() &&
                this._isRelevantToTeamMember(messageText, chatId)
            ) {
                this.interestChats[chatId] = {
                    currentHandler: this.bot.botInfo?.id.toString(),
                    lastMessageSent: Date.now(),
                    messages: [],
                };
            }

            const isTeamRequest = this._isTeamCoordinationRequest(messageText);
            const isLeader = this._isTeamLeader();

            // Check for continued interest
            if (hasInterest && !isDirectlyMentioned) {
                const lastSelfMemories =
                    await this.runtime.messageManager.getMemories({
                        roomId: stringToUuid(
                            chatId + "-" + this.runtime.agentId
                        ),
                        unique: false,
                        count: 5,
                    });

                const lastSelfSortedMemories = lastSelfMemories
                    ?.filter((m) => m.userId === this.runtime.agentId)
                    .sort((a, b) => (b.createdAt || 0) - (a.createdAt || 0));

                const isRelevant = this._isRelevantToTeamMember(
                    messageText,
                    chatId,
                    lastSelfSortedMemories?.[0]
                );

                if (!isRelevant) {
                    delete this.interestChats[chatId];
                    return;
                }
            }

            // Handle team coordination requests
            if (isTeamRequest) {
                if (isLeader) {
                    this.interestChats[chatId] = {
                        currentHandler: this.bot.botInfo?.id.toString(),
                        lastMessageSent: Date.now(),
                        messages: [],
                    };
                } else {
                    this.interestChats[chatId] = {
                        currentHandler: this.bot.botInfo?.id.toString(),
                        lastMessageSent: Date.now(),
                        messages: [],
                    };

                    if (!isDirectlyMentioned) {
                        this.interestChats[chatId].lastMessageSent = 0;
                    }
                }
            }

            // Check for other team member mentions using cached usernames
            const otherTeamMembers =
                this.runtime.character.clientConfig.telegram.teamAgentIds.filter(
                    (id) => id !== this.bot.botInfo?.id.toString()
                );

            const mentionedTeamMember = otherTeamMembers.find((id) => {
                const username = this._getTeamMemberUsername(id);
                return username && messageText?.includes(`@${username}`);
            });

            // If another team member is mentioned, clear our interest
            if (mentionedTeamMember) {
                if (
                    hasInterest ||
                    this.interestChats[chatId]?.currentHandler ===
                        this.bot.botInfo?.id.toString()
                ) {
                    delete this.interestChats[chatId];

                    // Only return if we're not the mentioned member
                    if (!isDirectlyMentioned) {
                        return;
                    }
                }
            }

            // Set/maintain interest only if we're mentioned or already have interest
            if (isDirectlyMentioned) {
                this.interestChats[chatId] = {
                    currentHandler: this.bot.botInfo?.id.toString(),
                    lastMessageSent: Date.now(),
                    messages: [],
                };
            } else if (!isTeamRequest && !hasInterest) {
                return;
            }

            // Update message tracking
            if (this.interestChats[chatId]) {
                this.interestChats[chatId].messages.push({
                    userId: stringToUuid(ctx.from.id.toString()),
                    userName:
                        ctx.from.username ||
                        ctx.from.first_name ||
                        "Unknown User",
                    content: { text: messageText, source: "telegram" },
                });

                if (
                    this.interestChats[chatId].messages.length >
                    MESSAGE_CONSTANTS.MAX_MESSAGES
                ) {
                    this.interestChats[chatId].messages = this.interestChats[
                        chatId
                    ].messages.slice(-MESSAGE_CONSTANTS.MAX_MESSAGES);
                }
            }
        }

        try {
            // Convert IDs to UUIDs
            const userId = stringToUuid(ctx.from.id.toString()) as UUID;

            // Get user name
            const userName =
                ctx.from.username || ctx.from.first_name || "Unknown User";

            // Get chat ID
            const chatId = stringToUuid(
                ctx.chat?.id.toString() + "-" + this.runtime.agentId
            ) as UUID;

            // Get agent ID
            const agentId = this.runtime.agentId;

            // Get room ID
            const roomId = chatId;

            // Ensure connection
            await this.runtime.ensureConnection(
                userId,
                roomId,
                userName,
                userName,
                "telegram"
            );

            // Get message ID
            const messageId = stringToUuid(
                message.message_id.toString() + "-" + this.runtime.agentId
            ) as UUID;

            // Handle images
            const imageInfo = await this.processImage(message);

            // Get text or caption
            let messageText = "";
            if ("text" in message) {
                messageText = message.text;
            } else if ("caption" in message && message.caption) {
                messageText = message.caption;
            }

            // Combine text and image description
            const fullText = imageInfo
                ? `${messageText} ${imageInfo.description}`
                : messageText;

            if (!fullText) {
                return; // Skip if no content
            }

            // Create content
            const content: Content = {
                text: fullText,
                source: "telegram",
                inReplyTo:
                    "reply_to_message" in message && message.reply_to_message
                        ? stringToUuid(
                              message.reply_to_message.message_id.toString() +
                                  "-" +
                                  this.runtime.agentId
                          )
                        : undefined,
            };

            // Create memory for the message
            const memory: Memory = {
                id: messageId,
                agentId,
                userId,
                roomId,
                content,
                createdAt: message.date * 1000,
                embedding: getEmbeddingZeroVector(),
            };

            // Create memory
            await this.runtime.messageManager.createMemory(memory);

            // Update state with the new memory
            let state = await this.runtime.composeState(memory);
            state = await this.runtime.updateRecentMessageState(state);

            // Decide whether to respond
            const shouldRespond = await this._shouldRespond(message, state);

            if (shouldRespond) {
                // Generate response
                const context = composeContext({
                    state,
                    template:
                        this.runtime.character.templates
                            ?.telegramMessageHandlerTemplate ||
                        this.runtime.character?.templates
                            ?.messageHandlerTemplate ||
                        telegramMessageHandlerTemplate,
                });

                const responseContent = await this._generateResponse(
                    memory,
                    state,
                    context
                );

                if (!responseContent || !responseContent.text) return;

                // Send response in chunks
                const callback: HandlerCallback = async (content: Content) => {
                    const sentMessages = await this.sendMessageInChunks(
                        ctx,
                        content,
                        message.message_id
                    );
                    if (sentMessages) {
                        const memories: Memory[] = [];

                        // Create memories for each sent message
                        for (let i = 0; i < sentMessages.length; i++) {
                            const sentMessage = sentMessages[i];
                            const isLastMessage = i === sentMessages.length - 1;

                            const memory: Memory = {
                                id: stringToUuid(
                                    sentMessage.message_id.toString() +
                                        "-" +
                                        this.runtime.agentId
                                ),
                                agentId,
                                userId: agentId,
                                roomId,
                                content: {
                                    ...content,
                                    text: sentMessage.text,
                                    inReplyTo: messageId,
                                },
                                createdAt: sentMessage.date * 1000,
                                embedding: getEmbeddingZeroVector(),
                            };

                            // Set action to CONTINUE for all messages except the last one
                            // For the last message, use the original action from the response content
                            memory.content.action = !isLastMessage
                                ? "CONTINUE"
                                : content.action;

                            await this.runtime.messageManager.createMemory(
                                memory
                            );
                            memories.push(memory);
                        }

                        return memories;
                    }
                };

                // Execute callback to send messages and log memories
                const responseMessages = await callback(responseContent);

                // Update state after response
                state = await this.runtime.updateRecentMessageState(state);

                // Handle any resulting actions
                await this.runtime.processActions(
                    memory,
                    responseMessages,
                    state,
                    callback
                );
            }

            await this.runtime.evaluate(memory, state, shouldRespond);
        } catch (error) {
            elizaLogger.error("❌ Error handling message:", error);
            elizaLogger.error("Error sending message:", error);
        }
    }
}<|MERGE_RESOLUTION|>--- conflicted
+++ resolved
@@ -1,13 +1,7 @@
 import { Message } from "@telegraf/types";
 import { Context, Telegraf } from "telegraf";
-
-<<<<<<< HEAD
-import { composeContext, elizaLogger, ServiceType, composeRandomUser } from "@ai16z/eliza";
-import { getEmbeddingZeroVector } from "@ai16z/eliza";
-=======
-import { composeContext, elizaLogger, ServiceType } from "@elizaos/core";
+import { composeContext, elizaLogger, ServiceType, composeRandomUser } from "@elizaos/core";
 import { getEmbeddingZeroVector } from "@elizaos/core";
->>>>>>> 4c658d7d
 import {
     Content,
     HandlerCallback,
