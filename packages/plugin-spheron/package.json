--- conflicted
+++ resolved
@@ -1,24 +1,20 @@
 {
-    "name": "@elizaos/plugin-spheron",
-<<<<<<< HEAD
-    "version": "0.1.9",
-=======
-    "version": "0.1.8-alpha.1",
->>>>>>> d5f2924d
-    "description": "Spheron Protocol Plugin for Eliza",
-    "main": "dist/index.js",
-    "types": "dist/index.d.ts",
-    "scripts": {
-        "build": "tsup --format esm --dts",
-        "test": "jest"
-    },
-    "dependencies": {
-        "@elizaos/core": "workspace:*",
-        "@spheron/protocol-sdk": "^1.0.0",
-        "zod": "^3.22.4"
-    },
-    "devDependencies": {
-        "@types/node": "^20.0.0",
-        "typescript": "^5.0.0"
-    }
+	"name": "@elizaos/plugin-spheron",
+	"version": "0.1.9",
+	"description": "Spheron Protocol Plugin for Eliza",
+	"main": "dist/index.js",
+	"types": "dist/index.d.ts",
+	"scripts": {
+		"build": "tsup --format esm --dts",
+		"test": "jest"
+	},
+	"dependencies": {
+		"@elizaos/core": "workspace:*",
+		"@spheron/protocol-sdk": "^1.0.0",
+		"zod": "^3.22.4"
+	},
+	"devDependencies": {
+		"@types/node": "^20.0.0",
+		"typescript": "^5.0.0"
+	}
 }