import { createAnthropic } from "@ai-sdk/anthropic";
import { createGroq } from "@ai-sdk/groq";
import { createOpenAI } from "@ai-sdk/openai";
import { getModel } from "./models.ts";
<<<<<<< HEAD
import { IImageDescriptionService, ModelClass } from "./types.ts";
import {
    generateText as aiGenerateText,
    generateObject as aiGenerateObject,
    GenerateObjectResult,
} from "ai";
=======
import { IImageDescriptionService, ModelClass, Service } from "./types.ts";
import { generateText as aiGenerateText } from "ai";
>>>>>>> 8805eb4e
import { Buffer } from "buffer";
import { createOllama } from "ollama-ai-provider";
import OpenAI from "openai";
import { default as tiktoken, TiktokenModel } from "tiktoken";
import Together from "together-ai";
import { elizaLogger } from "./index.ts";
import models from "./models.ts";
import { createGoogleGenerativeAI } from "@ai-sdk/google";
import {
    parseBooleanFromText,
    parseJsonArrayFromText,
    parseJSONObjectFromText,
    parseShouldRespondFromText,
} from "./parsing.ts";
import settings from "./settings.ts";
import {
    Content,
    IAgentRuntime,
    ITextGenerationService,
    ModelProviderName,
    ServiceType,
} from "./types.ts";
import { ZodSchema } from "zod";

/**
 * Send a message to the model for a text generateText - receive a string back and parse how you'd like
 * @param opts - The options for the generateText request.
 * @param opts.context The context of the message to be completed.
 * @param opts.stop A list of strings to stop the generateText at.
 * @param opts.model The model to use for generateText.
 * @param opts.frequency_penalty The frequency penalty to apply to the generateText.
 * @param opts.presence_penalty The presence penalty to apply to the generateText.
 * @param opts.temperature The temperature to apply to the generateText.
 * @param opts.max_context_length The maximum length of the context to apply to the generateText.
 * @returns The completed message.
 */

export async function generateText({
    runtime,
    context,
    modelClass,
    stop,
}: {
    runtime: IAgentRuntime;
    context: string;
    modelClass: string;
    stop?: string[];
}): Promise<string> {
    if (!context) {
        console.error("generateText context is empty");
        return "";
    }

    const provider = runtime.modelProvider;
    const endpoint =
        runtime.character.modelEndpointOverride || models[provider].endpoint;
    const model = models[provider].model[modelClass];
    const temperature = models[provider].settings.temperature;
    const frequency_penalty = models[provider].settings.frequency_penalty;
    const presence_penalty = models[provider].settings.presence_penalty;
    const max_context_length = models[provider].settings.maxInputTokens;
    const max_response_length = models[provider].settings.maxOutputTokens;

    const apiKey = runtime.token;

    try {
        elizaLogger.debug(
            `Trimming context to max length of ${max_context_length} tokens.`
        );
        context = await trimTokens(context, max_context_length, "gpt-4o");

        let response: string;

        const _stop = stop || models[provider].settings.stop;
        elizaLogger.debug(
            `Using provider: ${provider}, model: ${model}, temperature: ${temperature}, max response length: ${max_response_length}`
        );

        switch (provider) {
            case ModelProviderName.OPENAI:
            case ModelProviderName.LLAMACLOUD: {
                elizaLogger.debug("Initializing OpenAI model.");
                const openai = createOpenAI({ apiKey, baseURL: endpoint });

                const { text: openaiResponse } = await aiGenerateText({
                    model: openai.languageModel(model),
                    prompt: context,
                    system:
                        runtime.character.system ??
                        settings.SYSTEM_PROMPT ??
                        undefined,
                    temperature: temperature,
                    maxTokens: max_response_length,
                    frequencyPenalty: frequency_penalty,
                    presencePenalty: presence_penalty,
                });

                response = openaiResponse;
                elizaLogger.debug("Received response from OpenAI model.");
                break;
            }

            case ModelProviderName.GOOGLE: {
                const google = createGoogleGenerativeAI();

                const { text: anthropicResponse } = await aiGenerateText({
                    model: google(model),
                    prompt: context,
                    system:
                        runtime.character.system ??
                        settings.SYSTEM_PROMPT ??
                        undefined,
                    temperature: temperature,
                    maxTokens: max_response_length,
                    frequencyPenalty: frequency_penalty,
                    presencePenalty: presence_penalty,
                });

                response = anthropicResponse;
                break;
            }

            case ModelProviderName.ANTHROPIC: {
                elizaLogger.debug("Initializing Anthropic model.");

                const anthropic = createAnthropic({ apiKey });

                const { text: anthropicResponse } = await aiGenerateText({
                    model: anthropic.languageModel(model),
                    prompt: context,
                    system:
                        runtime.character.system ??
                        settings.SYSTEM_PROMPT ??
                        undefined,
                    temperature: temperature,
                    maxTokens: max_response_length,
                    frequencyPenalty: frequency_penalty,
                    presencePenalty: presence_penalty,
                });

                response = anthropicResponse;
                elizaLogger.debug("Received response from Anthropic model.");
                break;
            }

            case ModelProviderName.GROK: {
                elizaLogger.debug("Initializing Grok model.");
                const grok = createOpenAI({ apiKey, baseURL: endpoint });

                const { text: grokResponse } = await aiGenerateText({
                    model: grok.languageModel(model, {
                        parallelToolCalls: false,
                    }),
                    prompt: context,
                    system:
                        runtime.character.system ??
                        settings.SYSTEM_PROMPT ??
                        undefined,
                    temperature: temperature,
                    maxTokens: max_response_length,
                    frequencyPenalty: frequency_penalty,
                    presencePenalty: presence_penalty,
                });

                response = grokResponse;
                elizaLogger.debug("Received response from Grok model.");
                break;
            }

            case ModelProviderName.GROQ: {
                console.log("Initializing Groq model.");
                const groq = createGroq({ apiKey });

                const { text: groqResponse } = await aiGenerateText({
                    model: groq.languageModel(model),
                    prompt: context,
                    temperature: temperature,
                    system:
                        runtime.character.system ??
                        settings.SYSTEM_PROMPT ??
                        undefined,
                    maxTokens: max_response_length,
                    frequencyPenalty: frequency_penalty,
                    presencePenalty: presence_penalty,
                });

                response = groqResponse;
                console.log("Received response from Groq model.");
                break;
            }

            case ModelProviderName.LLAMALOCAL: {
                elizaLogger.debug(
                    "Using local Llama model for text completion."
                );
                response = await runtime
                    .getService(ServiceType.TEXT_GENERATION)
                    .getInstance<ITextGenerationService>()
                    .queueTextCompletion(
                        context,
                        temperature,
                        _stop,
                        frequency_penalty,
                        presence_penalty,
                        max_response_length
                    );
                elizaLogger.debug("Received response from local Llama model.");
                break;
            }

            case ModelProviderName.REDPILL: {
                elizaLogger.debug("Initializing RedPill model.");
                const serverUrl = models[provider].endpoint;
                const openai = createOpenAI({ apiKey, baseURL: serverUrl });

                const { text: openaiResponse } = await aiGenerateText({
                    model: openai.languageModel(model),
                    prompt: context,
                    temperature: temperature,
                    system:
                        runtime.character.system ??
                        settings.SYSTEM_PROMPT ??
                        undefined,
                    maxTokens: max_response_length,
                    frequencyPenalty: frequency_penalty,
                    presencePenalty: presence_penalty,
                });

                response = openaiResponse;
                elizaLogger.debug("Received response from OpenAI model.");
                break;
            }

            case ModelProviderName.OPENROUTER: {
                elizaLogger.debug("Initializing OpenRouter model.");
                const serverUrl = models[provider].endpoint;
                const openrouter = createOpenAI({ apiKey, baseURL: serverUrl });

                const { text: openrouterResponse } = await aiGenerateText({
                    model: openrouter.languageModel(model),
                    prompt: context,
                    temperature: temperature,
                    system:
                        runtime.character.system ??
                        settings.SYSTEM_PROMPT ??
                        undefined,
                    maxTokens: max_response_length,
                    frequencyPenalty: frequency_penalty,
                    presencePenalty: presence_penalty,
                });

                response = openrouterResponse;
                elizaLogger.debug("Received response from OpenRouter model.");
                break;
            }

            case ModelProviderName.OLLAMA:
                {
                    console.debug("Initializing Ollama model.");

                    const ollamaProvider = createOllama({
                        baseURL: models[provider].endpoint + "/api",
                    });
                    const ollama = ollamaProvider(model);

                    console.debug("****** MODEL\n", model);

                    const { text: ollamaResponse } = await aiGenerateText({
                        model: ollama,
                        prompt: context,
                        temperature: temperature,
                        maxTokens: max_response_length,
                        frequencyPenalty: frequency_penalty,
                        presencePenalty: presence_penalty,
                    });

                    response = ollamaResponse;
                }
                console.debug("Received response from Ollama model.");
                break;

            default: {
                const errorMessage = `Unsupported provider: ${provider}`;
                elizaLogger.error(errorMessage);
                throw new Error(errorMessage);
            }
        }

        return response;
    } catch (error) {
        elizaLogger.error("Error in generateText:", error);
        throw error;
    }
}

/**
 * Truncate the context to the maximum length allowed by the model.
 * @param model The model to use for generateText.
 * @param context The context of the message to be completed.
 * @param max_context_length The maximum length of the context to apply to the generateText.
 * @returns
 */
export function trimTokens(context, maxTokens, model) {
    // Count tokens and truncate context if necessary
    const encoding = tiktoken.encoding_for_model(model as TiktokenModel);
    let tokens = encoding.encode(context);
    const textDecoder = new TextDecoder();
    if (tokens.length > maxTokens) {
        tokens = tokens.reverse().slice(maxTokens).reverse();

        context = textDecoder.decode(encoding.decode(tokens));
    }
    return context;
}
/**
 * Sends a message to the model to determine if it should respond to the given context.
 * @param opts - The options for the generateText request
 * @param opts.context The context to evaluate for response
 * @param opts.stop A list of strings to stop the generateText at
 * @param opts.model The model to use for generateText
 * @param opts.frequency_penalty The frequency penalty to apply (0.0 to 2.0)
 * @param opts.presence_penalty The presence penalty to apply (0.0 to 2.0)
 * @param opts.temperature The temperature to control randomness (0.0 to 2.0)
 * @param opts.serverUrl The URL of the API server
 * @param opts.max_context_length Maximum allowed context length in tokens
 * @param opts.max_response_length Maximum allowed response length in tokens
 * @returns Promise resolving to "RESPOND", "IGNORE", "STOP" or null
 */
export async function generateShouldRespond({
    runtime,
    context,
    modelClass,
}: {
    runtime: IAgentRuntime;
    context: string;
    modelClass: string;
}): Promise<"RESPOND" | "IGNORE" | "STOP" | null> {
    let retryDelay = 1000;
    while (true) {
        try {
            elizaLogger.debug(
                "Attempting to generate text with context:",
                context
            );
            const response = await generateText({
                runtime,
                context,
                modelClass,
            });

            elizaLogger.debug("Received response from generateText:", response);
            const parsedResponse = parseShouldRespondFromText(response.trim());
            if (parsedResponse) {
                elizaLogger.debug("Parsed response:", parsedResponse);
                return parsedResponse;
            } else {
                elizaLogger.debug("generateShouldRespond no response");
            }
        } catch (error) {
            elizaLogger.error("Error in generateShouldRespond:", error);
            if (
                error instanceof TypeError &&
                error.message.includes("queueTextCompletion")
            ) {
                elizaLogger.error(
                    "TypeError: Cannot read properties of null (reading 'queueTextCompletion')"
                );
            }
        }

        elizaLogger.log(`Retrying in ${retryDelay}ms...`);
        await new Promise((resolve) => setTimeout(resolve, retryDelay));
        retryDelay *= 2;
    }
}

/**
 * Splits content into chunks of specified size with optional overlapping bleed sections
 * @param content - The text content to split into chunks
 * @param chunkSize - The maximum size of each chunk in tokens
 * @param bleed - Number of characters to overlap between chunks (default: 100)
 * @param model - The model name to use for tokenization (default: runtime.model)
 * @returns Promise resolving to array of text chunks with bleed sections
 */
export async function splitChunks(
    content: string,
    chunkSize: number,
    bleed: number = 100,
): Promise<string[]> {
    const encoding = tiktoken.encoding_for_model(
        "gpt-4o-mini"
    );

    const tokens = encoding.encode(content);
    const chunks: string[] = [];
    const textDecoder = new TextDecoder();

    for (let i = 0; i < tokens.length; i += chunkSize) {
        const chunk = tokens.slice(i, i + chunkSize);
        const decodedChunk = textDecoder.decode(encoding.decode(chunk));

        // Append bleed characters from the previous chunk
        const startBleed = i > 0 ? content.slice(i - bleed, i) : "";
        // Append bleed characters from the next chunk
        const endBleed =
            i + chunkSize < tokens.length
                ? content.slice(i + chunkSize, i + chunkSize + bleed)
                : "";

        chunks.push(startBleed + decodedChunk + endBleed);
    }

    return chunks;
}

/**
 * Sends a message to the model and parses the response as a boolean value
 * @param opts - The options for the generateText request
 * @param opts.context The context to evaluate for the boolean response
 * @param opts.stop A list of strings to stop the generateText at
 * @param opts.model The model to use for generateText
 * @param opts.frequency_penalty The frequency penalty to apply (0.0 to 2.0)
 * @param opts.presence_penalty The presence penalty to apply (0.0 to 2.0)
 * @param opts.temperature The temperature to control randomness (0.0 to 2.0)
 * @param opts.serverUrl The URL of the API server
 * @param opts.token The API token for authentication
 * @param opts.max_context_length Maximum allowed context length in tokens
 * @param opts.max_response_length Maximum allowed response length in tokens
 * @returns Promise resolving to a boolean value parsed from the model's response
 */
export async function generateTrueOrFalse({
    runtime,
    context = "",
    modelClass,
}: {
    runtime: IAgentRuntime;
    context: string;
    modelClass: string;
}): Promise<boolean> {
    let retryDelay = 1000;
    console.log("modelClass", modelClass);

    const stop = Array.from(
        new Set([
            ...(models[runtime.modelProvider].settings.stop || []),
            ["\n"],
        ])
    ) as string[];

    while (true) {
        try {
            const response = await generateText({
                stop,
                runtime,
                context,
                modelClass,
            });

            const parsedResponse = parseBooleanFromText(response.trim());
            if (parsedResponse !== null) {
                return parsedResponse;
            }
        } catch (error) {
            elizaLogger.error("Error in generateTrueOrFalse:", error);
        }

        await new Promise((resolve) => setTimeout(resolve, retryDelay));
        retryDelay *= 2;
    }
}

/**
 * Send a message to the model and parse the response as a string array
 * @param opts - The options for the generateText request
 * @param opts.context The context/prompt to send to the model
 * @param opts.stop Array of strings that will stop the model's generation if encountered
 * @param opts.model The language model to use
 * @param opts.frequency_penalty The frequency penalty to apply (0.0 to 2.0)
 * @param opts.presence_penalty The presence penalty to apply (0.0 to 2.0)
 * @param opts.temperature The temperature to control randomness (0.0 to 2.0)
 * @param opts.serverUrl The URL of the API server
 * @param opts.token The API token for authentication
 * @param opts.max_context_length Maximum allowed context length in tokens
 * @param opts.max_response_length Maximum allowed response length in tokens
 * @returns Promise resolving to an array of strings parsed from the model's response
 */
export async function generateTextArray({
    runtime,
    context,
    modelClass,
}: {
    runtime: IAgentRuntime;
    context: string;
    modelClass: string;
}): Promise<string[]> {
    if (!context) {
        elizaLogger.error("generateTextArray context is empty");
        return [];
    }
    let retryDelay = 1000;

    while (true) {
        try {
            const response = await generateText({
                runtime,
                context,
                modelClass,
            });

            const parsedResponse = parseJsonArrayFromText(response);
            if (parsedResponse) {
                return parsedResponse;
            }
        } catch (error) {
            elizaLogger.error("Error in generateTextArray:", error);
        }

        await new Promise((resolve) => setTimeout(resolve, retryDelay));
        retryDelay *= 2;
    }
}

export async function generateObject({
    runtime,
    context,
    modelClass,
}: {
    runtime: IAgentRuntime;
    context: string;
    modelClass: string;
}): Promise<any> {
    if (!context) {
        elizaLogger.error("generateObject context is empty");
        return null;
    }
    let retryDelay = 1000;

    while (true) {
        try {
            // this is slightly different than generateObjectArray, in that we parse object, not object array
            const response = await generateText({
                runtime,
                context,
                modelClass,
            });
            const parsedResponse = parseJSONObjectFromText(response);
            if (parsedResponse) {
                return parsedResponse;
            }
        } catch (error) {
            elizaLogger.error("Error in generateObject:", error);
        }

        await new Promise((resolve) => setTimeout(resolve, retryDelay));
        retryDelay *= 2;
    }
}

export async function generateObjectArray({
    runtime,
    context,
    modelClass,
}: {
    runtime: IAgentRuntime;
    context: string;
    modelClass: string;
}): Promise<any[]> {
    if (!context) {
        elizaLogger.error("generateObjectArray context is empty");
        return [];
    }
    let retryDelay = 1000;

    while (true) {
        try {
            const response = await generateText({
                runtime,
                context,
                modelClass,
            });

            const parsedResponse = parseJsonArrayFromText(response);
            if (parsedResponse) {
                return parsedResponse;
            }
        } catch (error) {
            elizaLogger.error("Error in generateTextArray:", error);
        }

        await new Promise((resolve) => setTimeout(resolve, retryDelay));
        retryDelay *= 2;
    }
}

/**
 * Send a message to the model for generateText.
 * @param opts - The options for the generateText request.
 * @param opts.context The context of the message to be completed.
 * @param opts.stop A list of strings to stop the generateText at.
 * @param opts.model The model to use for generateText.
 * @param opts.frequency_penalty The frequency penalty to apply to the generateText.
 * @param opts.presence_penalty The presence penalty to apply to the generateText.
 * @param opts.temperature The temperature to apply to the generateText.
 * @param opts.max_context_length The maximum length of the context to apply to the generateText.
 * @returns The completed message.
 */
export async function generateMessageResponse({
    runtime,
    context,
    modelClass,
}: {
    runtime: IAgentRuntime;
    context: string;
    modelClass: string;
}): Promise<Content> {
    const max_context_length =
        models[runtime.modelProvider].settings.maxInputTokens;
    context = trimTokens(context, max_context_length, "gpt-4o");
    let retryLength = 1000; // exponential backoff
    while (true) {
        try {
            const response = await generateText({
                runtime,
                context,
                modelClass,
            });
            // try parsing the response as JSON, if null then try again
            const parsedContent = parseJSONObjectFromText(response) as Content;
            if (!parsedContent) {
                elizaLogger.debug("parsedContent is null, retrying");
                continue;
            }

            return parsedContent;
        } catch (error) {
            elizaLogger.error("ERROR:", error);
            // wait for 2 seconds
            retryLength *= 2;
            await new Promise((resolve) => setTimeout(resolve, retryLength));
            elizaLogger.debug("Retrying...");
        }
    }
}

export const generateImage = async (
    data: {
        prompt: string;
        width: number;
        height: number;
        count?: number;
    },
    runtime: IAgentRuntime
): Promise<{
    success: boolean;
    data?: string[];
    error?: any;
}> => {
    const { prompt, width, height } = data;
    let { count } = data;
    if (!count) {
        count = 1;
    }

    const model = getModel(runtime.character.modelProvider, ModelClass.IMAGE);
    const modelSettings = models[runtime.character.modelProvider].imageSettings;
    // some fallbacks for backwards compat, should remove in the future
    const apiKey =
        runtime.token ??
        runtime.getSetting("TOGETHER_API_KEY") ??
        runtime.getSetting("OPENAI_API_KEY");

    try {
        if (runtime.character.modelProvider === ModelProviderName.LLAMACLOUD) {
            const together = new Together({ apiKey: apiKey as string });
            const response = await together.images.create({
                model: "black-forest-labs/FLUX.1-schnell",
                prompt,
                width,
                height,
                steps: modelSettings?.steps ?? 4,
                n: count,
            });
            const urls: string[] = [];
            for (let i = 0; i < response.data.length; i++) {
                const json = response.data[i].b64_json;
                // decode base64
                const base64 = Buffer.from(json, "base64").toString("base64");
                urls.push(base64);
            }
            const base64s = await Promise.all(
                urls.map(async (url) => {
                    const response = await fetch(url);
                    const blob = await response.blob();
                    const buffer = await blob.arrayBuffer();
                    let base64 = Buffer.from(buffer).toString("base64");
                    base64 = "data:image/jpeg;base64," + base64;
                    return base64;
                })
            );
            return { success: true, data: base64s };
        } else {
            let targetSize = `${width}x${height}`;
            if (
                targetSize !== "1024x1024" &&
                targetSize !== "1792x1024" &&
                targetSize !== "1024x1792"
            ) {
                targetSize = "1024x1024";
            }
            const openai = new OpenAI({ apiKey: apiKey as string });
            const response = await openai.images.generate({
                model,
                prompt,
                size: targetSize as "1024x1024" | "1792x1024" | "1024x1792",
                n: count,
                response_format: "b64_json",
            });
            const base64s = response.data.map(
                (image) => `data:image/png;base64,${image.b64_json}`
            );
            return { success: true, data: base64s };
        }
    } catch (error) {
        console.error(error);
        return { success: false, error: error };
    }
};

export const generateCaption = async (
    data: { imageUrl: string },
    runtime: IAgentRuntime
): Promise<{
    title: string;
    description: string;
}> => {
    const { imageUrl } = data;
    const resp = await runtime
        .getService(ServiceType.IMAGE_DESCRIPTION)
        .getInstance<IImageDescriptionService>()
        .describeImage(imageUrl);
    return {
        title: resp.title.trim(),
        description: resp.description.trim(),
    };
};

/**
 * Configuration options for generating objects with a model.
 */
export interface GenerationOptions {
    runtime: IAgentRuntime;
    context: string;
    modelClass: ModelClass;
    schema?: ZodSchema;
    schemaName?: string;
    schemaDescription?: string;
    stop?: string[];
    mode?: "auto" | "json" | "tool";
    experimental_providerMetadata?: Record<string, unknown>;
}

/**
 * Base settings for model generation.
 */
interface ModelSettings {
    prompt: string;
    temperature: number;
    maxTokens: number;
    frequencyPenalty: number;
    presencePenalty: number;
    stop?: string[];
}

/**
 * Generates structured objects from a prompt using specified AI models and configuration options.
 *
 * @param {GenerationOptions} options - Configuration options for generating objects.
 * @returns {Promise<any[]>} - A promise that resolves to an array of generated objects.
 * @throws {Error} - Throws an error if the provider is unsupported or if generation fails.
 */
export const generateObjectV2 = async ({
    runtime,
    context,
    modelClass,
    schema,
    schemaName,
    schemaDescription,
    stop,
    mode = "json",
}: GenerationOptions): Promise<GenerateObjectResult<unknown>> => {
    if (!context) {
        const errorMessage = "generateObject context is empty";
        console.error(errorMessage);
        throw new Error(errorMessage);
    }

    const provider = runtime.modelProvider;
    const model = models[provider].model[modelClass];
    const temperature = models[provider].settings.temperature;
    const frequency_penalty = models[provider].settings.frequency_penalty;
    const presence_penalty = models[provider].settings.presence_penalty;
    const max_context_length = models[provider].settings.maxInputTokens;
    const max_response_length = models[provider].settings.maxOutputTokens;
    const apiKey = runtime.token;

    try {
        context = await trimTokens(context, max_context_length, modelClass);

        const modelOptions: ModelSettings = {
            prompt: context,
            temperature,
            maxTokens: max_response_length,
            frequencyPenalty: frequency_penalty,
            presencePenalty: presence_penalty,
            stop: stop || models[provider].settings.stop,
        };

        const response = await handleProvider({
            provider,
            model,
            apiKey,
            schema,
            schemaName,
            schemaDescription,
            mode,
            modelOptions,
            runtime,
            context,
            modelClass,
        });

        return response;
    } catch (error) {
        console.error("Error in generateObject:", error);
        throw error;
    }
};

/**
 * Interface for provider-specific generation options.
 */
interface ProviderOptions {
    runtime: IAgentRuntime;
    provider: ModelProviderName;
    model: any;
    apiKey: string;
    schema?: ZodSchema;
    schemaName?: string;
    schemaDescription?: string;
    mode?: "auto" | "json" | "tool";
    experimental_providerMetadata?: Record<string, unknown>;
    modelOptions: ModelSettings;
    modelClass: string;
    context: string;
}

/**
 * Handles AI generation based on the specified provider.
 *
 * @param {ProviderOptions} options - Configuration options specific to the provider.
 * @returns {Promise<any[]>} - A promise that resolves to an array of generated objects.
 */
export async function handleProvider(
    options: ProviderOptions
): Promise<GenerateObjectResult<unknown>> {
    const { provider, runtime, context, modelClass } = options;
    switch (provider) {
        case ModelProviderName.OPENAI:
        case ModelProviderName.LLAMACLOUD:
            return await handleOpenAI(options);
        case ModelProviderName.ANTHROPIC:
            return await handleAnthropic(options);
        case ModelProviderName.GROK:
            return await handleGrok(options);
        case ModelProviderName.GROQ:
            return await handleGroq(options);
        case ModelProviderName.LLAMALOCAL:
            return await generateObject({
                runtime,
                context,
                modelClass,
            });
        case ModelProviderName.GOOGLE:
            return await handleGoogle(options);
        case ModelProviderName.REDPILL:
            return await handleRedPill(options);
        case ModelProviderName.OPENROUTER:
            return await handleOpenRouter(options);
        case ModelProviderName.OLLAMA:
            return await handleOllama(options);
        default: {
            const errorMessage = `Unsupported provider: ${provider}`;
            elizaLogger.error(errorMessage);
            throw new Error(errorMessage);
        }
    }
}
/**
 * Handles object generation for OpenAI.
 *
 * @param {ProviderOptions} options - Options specific to OpenAI.
 * @returns {Promise<GenerateObjectResult<unknown>>} - A promise that resolves to generated objects.
 */
async function handleOpenAI({
    model,
    apiKey,
    schema,
    schemaName,
    schemaDescription,
    mode,
    modelOptions,
}: ProviderOptions): Promise<GenerateObjectResult<unknown>> {
    const openai = createOpenAI({ apiKey });
    return await aiGenerateObject({
        model: openai.languageModel(model),
        schema,
        schemaName,
        schemaDescription,
        mode,
        ...modelOptions,
    });
}

/**
 * Handles object generation for Anthropic models.
 *
 * @param {ProviderOptions} options - Options specific to Anthropic.
 * @returns {Promise<GenerateObjectResult<unknown>>} - A promise that resolves to generated objects.
 */
async function handleAnthropic({
    model,
    apiKey,
    schema,
    schemaName,
    schemaDescription,
    mode,
    modelOptions,
}: ProviderOptions): Promise<GenerateObjectResult<unknown>> {
    const anthropic = createAnthropic({ apiKey });
    return await aiGenerateObject({
        model: anthropic.languageModel(model),
        schema,
        schemaName,
        schemaDescription,
        mode,
        ...modelOptions,
    });
}

/**
 * Handles object generation for Grok models.
 *
 * @param {ProviderOptions} options - Options specific to Grok.
 * @returns {Promise<GenerateObjectResult<unknown>>} - A promise that resolves to generated objects.
 */
async function handleGrok({
    model,
    apiKey,
    schema,
    schemaName,
    schemaDescription,
    mode,
    modelOptions,
}: ProviderOptions): Promise<GenerateObjectResult<unknown>> {
    const grok = createOpenAI({ apiKey, baseURL: models.grok.endpoint });
    return await aiGenerateObject({
        model: grok.languageModel(model, { parallelToolCalls: false }),
        schema,
        schemaName,
        schemaDescription,
        mode,
        ...modelOptions,
    });
}

/**
 * Handles object generation for Groq models.
 *
 * @param {ProviderOptions} options - Options specific to Groq.
 * @returns {Promise<GenerateObjectResult<unknown>>} - A promise that resolves to generated objects.
 */
async function handleGroq({
    model,
    apiKey,
    schema,
    schemaName,
    schemaDescription,
    mode,
    modelOptions,
}: ProviderOptions): Promise<GenerateObjectResult<unknown>> {
    const groq = createGroq({ apiKey });
    return await aiGenerateObject({
        model: groq.languageModel(model),
        schema,
        schemaName,
        schemaDescription,
        mode,
        ...modelOptions,
    });
}

/**
 * Handles object generation for Google models.
 *
 * @param {ProviderOptions} options - Options specific to Google.
 * @returns {Promise<GenerateObjectResult<unknown>>} - A promise that resolves to generated objects.
 */
async function handleGoogle({
    model,
    apiKey: _apiKey,
    schema,
    schemaName,
    schemaDescription,
    mode,
    modelOptions,
}: ProviderOptions): Promise<GenerateObjectResult<unknown>> {
    const google = createGoogleGenerativeAI();
    return await aiGenerateObject({
        model: google(model),
        schema,
        schemaName,
        schemaDescription,
        mode,
        ...modelOptions,
    });
}

/**
 * Handles object generation for Redpill models.
 *
 * @param {ProviderOptions} options - Options specific to Redpill.
 * @returns {Promise<GenerateObjectResult<unknown>>} - A promise that resolves to generated objects.
 */
async function handleRedPill({
    model,
    apiKey,
    schema,
    schemaName,
    schemaDescription,
    mode,
    modelOptions,
}: ProviderOptions): Promise<GenerateObjectResult<unknown>> {
    const redPill = createOpenAI({ apiKey, baseURL: models.redpill.endpoint });
    return await aiGenerateObject({
        model: redPill.languageModel(model),
        schema,
        schemaName,
        schemaDescription,
        mode,
        ...modelOptions,
    });
}

/**
 * Handles object generation for OpenRouter models.
 *
 * @param {ProviderOptions} options - Options specific to OpenRouter.
 * @returns {Promise<GenerateObjectResult<unknown>>} - A promise that resolves to generated objects.
 */
async function handleOpenRouter({
    model,
    apiKey,
    schema,
    schemaName,
    schemaDescription,
    mode,
    modelOptions,
}: ProviderOptions): Promise<GenerateObjectResult<unknown>> {
    const openRouter = createOpenAI({
        apiKey,
        baseURL: models.openrouter.endpoint,
    });
    return await aiGenerateObject({
        model: openRouter.languageModel(model),
        schema,
        schemaName,
        schemaDescription,
        mode,
        ...modelOptions,
    });
}

/**
 * Handles object generation for Ollama models.
 *
 * @param {ProviderOptions} options - Options specific to Ollama.
 * @returns {Promise<GenerateObjectResult<unknown>>} - A promise that resolves to generated objects.
 */
async function handleOllama({
    model,
    schema,
    schemaName,
    schemaDescription,
    mode,
    modelOptions,
    provider,
}: ProviderOptions): Promise<GenerateObjectResult<unknown>> {
    const ollamaProvider = createOllama({
        baseURL: models[provider].endpoint + "/api",
    });
    const ollama = ollamaProvider(model);
    return await aiGenerateObject({
        model: ollama,
        schema,
        schemaName,
        schemaDescription,
        mode,
        ...modelOptions,
    });
}<|MERGE_RESOLUTION|>--- conflicted
+++ resolved
@@ -2,17 +2,12 @@
 import { createGroq } from "@ai-sdk/groq";
 import { createOpenAI } from "@ai-sdk/openai";
 import { getModel } from "./models.ts";
-<<<<<<< HEAD
-import { IImageDescriptionService, ModelClass } from "./types.ts";
 import {
     generateText as aiGenerateText,
     generateObject as aiGenerateObject,
     GenerateObjectResult,
 } from "ai";
-=======
 import { IImageDescriptionService, ModelClass, Service } from "./types.ts";
-import { generateText as aiGenerateText } from "ai";
->>>>>>> 8805eb4e
 import { Buffer } from "buffer";
 import { createOllama } from "ollama-ai-provider";
 import OpenAI from "openai";
