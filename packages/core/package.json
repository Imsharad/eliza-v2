{
  "name": "@elizaos/core",
  "version": "1.0.0-beta.7",
  "description": "",
  "type": "module",
  "main": "dist/index.js",
  "module": "dist/index.js",
  "types": "dist/index.d.ts",
  "exports": {
    "./package.json": "./package.json",
    ".": {
      "import": {
        "types": "./dist/index.d.ts",
        "default": "./dist/index.js"
      }
    }
  },
  "files": [
    "dist"
  ],
  "scripts": {
    "build": "tsup && tsc -p tsconfig.build.json",
    "watch": "tsc --watch",
    "clean": "rm -rf dist .turbo node_modules .turbo-tsconfig.json tsconfig.tsbuildinfo",
    "dev": "tsup --watch",
    "build:docs": "cd docs && bun run build",
    "test": "vitest run",
    "test:coverage": "vitest run --coverage",
    "test:watch": "vitest",
    "format": "prettier --write ./src",
    "format:check": "prettier --check ./src",
    "lint": "prettier --write ./src"
  },
  "author": "",
  "license": "MIT",
  "devDependencies": {
    "@eslint/js": "9.16.0",
    "@rollup/plugin-commonjs": "25.0.8",
    "@rollup/plugin-json": "6.1.0",
    "@rollup/plugin-replace": "5.0.7",
    "@rollup/plugin-terser": "0.1.0",
    "@rollup/plugin-typescript": "11.1.6",
    "@types/mocha": "10.0.10",
    "@types/node": "^22.13.9",
    "@types/uuid": "10.0.0",
    "@typescript-eslint/eslint-plugin": "8.26.0",
    "@typescript-eslint/parser": "8.26.0",
    "@vitest/coverage-v8": "2.1.5",
    "lint-staged": "15.2.10",
    "nodemon": "3.1.7",
    "pm2": "5.4.3",
    "prettier": "3.5.3",
    "rimraf": "6.0.1",
    "rollup": "2.79.2",
    "ts-node": "10.9.2",
    "tslib": "2.8.1",
    "tsup": "^8.4.0",
    "typescript": "5.8.2",
    "@hapi/shot": "^6.0.1",
    "@types/hapi": "^18.0.14"
  },
  "dependencies": {
    "@hapi/shot": "^6.0.1",
    "@types/hapi": "^18.0.14",
    "@types/hapi__shot": "^6.0.0",
<<<<<<< HEAD
    "crypto-browserify": "^3.12.1",
=======
    "buffer": "^6.0.3",
>>>>>>> 6cef6466
    "dotenv": "16.4.5",
    "events": "^3.3.0",
    "glob": "11.0.0",
    "handlebars": "^4.7.8",
    "js-sha1": "0.7.0",
    "langchain": "^0.3.15",
    "pino": "^9.6.0",
    "pino-pretty": "^13.0.0",
    "stream-browserify": "^3.0.0",
    "unique-names-generator": "4.7.1",
    "uuid": "11.0.3"
  },
  "publishConfig": {
    "access": "public"
  },
  "gitHead": "9834bbd06128356b44b091f022fc2a2d024a875e"
}<|MERGE_RESOLUTION|>--- conflicted
+++ resolved
@@ -55,19 +55,12 @@
     "ts-node": "10.9.2",
     "tslib": "2.8.1",
     "tsup": "^8.4.0",
-    "typescript": "5.8.2",
-    "@hapi/shot": "^6.0.1",
-    "@types/hapi": "^18.0.14"
+    "typescript": "5.8.2"
   },
   "dependencies": {
-    "@hapi/shot": "^6.0.1",
-    "@types/hapi": "^18.0.14",
     "@types/hapi__shot": "^6.0.0",
-<<<<<<< HEAD
     "crypto-browserify": "^3.12.1",
-=======
     "buffer": "^6.0.3",
->>>>>>> 6cef6466
     "dotenv": "16.4.5",
     "events": "^3.3.0",
     "glob": "11.0.0",
