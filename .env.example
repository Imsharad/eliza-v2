--- conflicted
+++ resolved
@@ -549,12 +549,8 @@
 AKASH_MANIFEST_PATH=
 # Values: "strict" | "lenient" | "none" - Default: "strict"
 AKASH_MANIFEST_VALIDATION_LEVEL=strict
-
-<<<<<<< HEAD
-# Chainbase
-CHAINBASE_API_KEY=demo # demo is a free tier key
-=======
 # Quai Network Ecosystem
 QUAI_PRIVATE_KEY=
 QUAI_RPC_URL=https://rpc.quai.network
->>>>>>> 0bdafdae
+# Chainbase
+CHAINBASE_API_KEY=demo # demo is a free tier key